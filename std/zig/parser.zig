const std = @import("../index.zig");
const assert = std.debug.assert;
const ArrayList = std.ArrayList;
const mem = std.mem;
const ast = std.zig.ast;
const Tokenizer = std.zig.Tokenizer;
const Token = std.zig.Token;
const builtin = @import("builtin");
const io = std.io;

// TODO when we make parse errors into error types instead of printing directly,
// get rid of this
const warn = std.debug.warn;

pub const Parser = struct {
    util_allocator: &mem.Allocator,
    tokenizer: &Tokenizer,
    put_back_tokens: [2]Token,
    put_back_count: usize,
    source_file_name: []const u8,
    pending_line_comment_node: ?&ast.NodeLineComment,

    pub const Tree = struct {
        root_node: &ast.NodeRoot,
        arena_allocator: std.heap.ArenaAllocator,

        pub fn deinit(self: &Tree) void {
            self.arena_allocator.deinit();
        }
    };

    // This memory contents are used only during a function call. It's used to repurpose memory;
    // we reuse the same bytes for the stack data structure used by parsing, tree rendering, and
    // source rendering.
    const utility_bytes_align = @alignOf( union { a: RenderAstFrame, b: State, c: RenderState } );
    utility_bytes: []align(utility_bytes_align) u8,

    /// allocator must outlive the returned Parser and all the parse trees you create with it.
    pub fn init(tokenizer: &Tokenizer, allocator: &mem.Allocator, source_file_name: []const u8) Parser {
        return Parser {
            .util_allocator = allocator,
            .tokenizer = tokenizer,
            .put_back_tokens = undefined,
            .put_back_count = 0,
            .source_file_name = source_file_name,
            .utility_bytes = []align(utility_bytes_align) u8{},
            .pending_line_comment_node = null,
        };
    }

    pub fn deinit(self: &Parser) void {
        self.util_allocator.free(self.utility_bytes);
    }

    const TopLevelDeclCtx = struct {
        decls: &ArrayList(&ast.Node),
        visib_token: ?Token,
        extern_export_inline_token: ?Token,
        lib_name: ?&ast.Node,
    };

    const VarDeclCtx = struct {
        mut_token: Token,
        visib_token: ?Token,
        comptime_token: ?Token,
        extern_export_token: ?Token,
        lib_name: ?&ast.Node,
        list: &ArrayList(&ast.Node),
    };

    const TopLevelExternOrFieldCtx = struct {
        visib_token: Token,
        container_decl: &ast.NodeContainerDecl,
    };

    const ExternTypeCtx = struct {
        opt_ctx: OptionalCtx,
        extern_token: Token,
    };

    const ContainerKindCtx = struct {
        opt_ctx: OptionalCtx,
        ltoken: Token,
        layout: ast.NodeContainerDecl.Layout,
    };

    const ExpectTokenSave = struct {
        id: Token.Id,
        ptr: &Token,
    };

    const OptionalTokenSave = struct {
        id: Token.Id,
        ptr: &?Token,
    };

    const ExprListCtx = struct {
        list: &ArrayList(&ast.Node),
        end: Token.Id,
        ptr: &Token,
    };

    fn ListSave(comptime T: type) type {
        return struct {
            list: &ArrayList(T),
            ptr: &Token,
        };
    }

    const MaybeLabeledExpressionCtx = struct {
        label: Token,
        opt_ctx: OptionalCtx,
    };

    const LabelCtx = struct {
        label: ?Token,
        opt_ctx: OptionalCtx,
    };

    const InlineCtx = struct {
        label: ?Token,
        inline_token: ?Token,
        opt_ctx: OptionalCtx,
    };

    const LoopCtx = struct {
        label: ?Token,
        inline_token: ?Token,
        loop_token: Token,
        opt_ctx: OptionalCtx,
    };

    const AsyncEndCtx = struct {
        ctx: OptionalCtx,
        attribute: &ast.NodeAsyncAttribute,
    };

    const ErrorTypeOrSetDeclCtx = struct {
        opt_ctx: OptionalCtx,
        error_token: Token,
    };

    const ParamDeclEndCtx = struct {
        fn_proto: &ast.NodeFnProto,
        param_decl: &ast.NodeParamDecl,
    };

    const ComptimeStatementCtx = struct {
        comptime_token: Token,
        block: &ast.NodeBlock,
    };

    const OptionalCtx = union(enum) {
        Optional: &?&ast.Node,
        RequiredNull: &?&ast.Node,
        Required: &&ast.Node,

        pub fn store(self: &const OptionalCtx, value: &ast.Node) void {
            switch (*self) {
                OptionalCtx.Optional => |ptr| *ptr = value,
                OptionalCtx.RequiredNull => |ptr| *ptr = value,
                OptionalCtx.Required => |ptr| *ptr = value,
            }
        }

        pub fn get(self: &const OptionalCtx) ?&ast.Node {
            switch (*self) {
                OptionalCtx.Optional => |ptr| return *ptr,
                OptionalCtx.RequiredNull => |ptr| return ??*ptr,
                OptionalCtx.Required => |ptr| return *ptr,
            }
        }

        pub fn toRequired(self: &const OptionalCtx) OptionalCtx {
            switch (*self) {
                OptionalCtx.Optional => |ptr| {
                    return OptionalCtx { .RequiredNull = ptr };
                },
                OptionalCtx.RequiredNull => |ptr| return *self,
                OptionalCtx.Required => |ptr| return *self,
            }
        }
    };

    const State = union(enum) {
        TopLevel,
        TopLevelExtern: TopLevelDeclCtx,
        TopLevelLibname: TopLevelDeclCtx,
        TopLevelDecl: TopLevelDeclCtx,
        TopLevelExternOrField: TopLevelExternOrFieldCtx,

        ContainerKind: ContainerKindCtx,
        ContainerInitArgStart: &ast.NodeContainerDecl,
        ContainerInitArg: &ast.NodeContainerDecl,
        ContainerDecl: &ast.NodeContainerDecl,

        VarDecl: VarDeclCtx,
        VarDeclAlign: &ast.NodeVarDecl,
        VarDeclEq: &ast.NodeVarDecl,

        FnDef: &ast.NodeFnProto,
        FnProto: &ast.NodeFnProto,
        FnProtoAlign: &ast.NodeFnProto,
        FnProtoReturnType: &ast.NodeFnProto,

        ParamDecl: &ast.NodeFnProto,
        ParamDeclAliasOrComptime: &ast.NodeParamDecl,
        ParamDeclName: &ast.NodeParamDecl,
        ParamDeclEnd: ParamDeclEndCtx,
        ParamDeclComma: &ast.NodeFnProto,

        MaybeLabeledExpression: MaybeLabeledExpressionCtx,
        LabeledExpression: LabelCtx,
        Inline: InlineCtx,
        While: LoopCtx,
        WhileContinueExpr: &?&ast.Node,
        For: LoopCtx,
        Else: &?&ast.NodeElse,

        Block: &ast.NodeBlock,
        Statement: &ast.NodeBlock,
        ComptimeStatement: ComptimeStatementCtx,
        Semicolon: &&ast.Node,

        AsmOutputItems: &ArrayList(&ast.NodeAsmOutput),
        AsmOutputReturnOrType: &ast.NodeAsmOutput,
        AsmInputItems: &ArrayList(&ast.NodeAsmInput),
        AsmClopperItems: &ArrayList(&ast.Node),

        ExprListItemOrEnd: ExprListCtx,
        ExprListCommaOrEnd: ExprListCtx,
        FieldInitListItemOrEnd: ListSave(&ast.NodeFieldInitializer),
        FieldInitListCommaOrEnd: ListSave(&ast.NodeFieldInitializer),
        FieldListCommaOrEnd: &ast.NodeContainerDecl,
        IdentifierListItemOrEnd: ListSave(&ast.Node),
        IdentifierListCommaOrEnd: ListSave(&ast.Node),
        SwitchCaseOrEnd: ListSave(&ast.NodeSwitchCase),
        SwitchCaseCommaOrEnd: ListSave(&ast.NodeSwitchCase),
        SwitchCaseFirstItem: &ArrayList(&ast.Node),
        SwitchCaseItem: &ArrayList(&ast.Node),
        SwitchCaseItemCommaOrEnd: &ArrayList(&ast.Node),

        SuspendBody: &ast.NodeSuspend,
        AsyncAllocator: &ast.NodeAsyncAttribute,
        AsyncEnd: AsyncEndCtx,

        ExternType: ExternTypeCtx,
        SliceOrArrayAccess: &ast.NodeSuffixOp,
        SliceOrArrayType: &ast.NodePrefixOp,
        AddrOfModifiers: &ast.NodePrefixOp.AddrOfInfo,

        Payload: OptionalCtx,
        PointerPayload: OptionalCtx,
        PointerIndexPayload: OptionalCtx,

        Expression: OptionalCtx,
        RangeExpressionBegin: OptionalCtx,
        RangeExpressionEnd: OptionalCtx,
        AssignmentExpressionBegin: OptionalCtx,
        AssignmentExpressionEnd: OptionalCtx,
        UnwrapExpressionBegin: OptionalCtx,
        UnwrapExpressionEnd: OptionalCtx,
        BoolOrExpressionBegin: OptionalCtx,
        BoolOrExpressionEnd: OptionalCtx,
        BoolAndExpressionBegin: OptionalCtx,
        BoolAndExpressionEnd: OptionalCtx,
        ComparisonExpressionBegin: OptionalCtx,
        ComparisonExpressionEnd: OptionalCtx,
        BinaryOrExpressionBegin: OptionalCtx,
        BinaryOrExpressionEnd: OptionalCtx,
        BinaryXorExpressionBegin: OptionalCtx,
        BinaryXorExpressionEnd: OptionalCtx,
        BinaryAndExpressionBegin: OptionalCtx,
        BinaryAndExpressionEnd: OptionalCtx,
        BitShiftExpressionBegin: OptionalCtx,
        BitShiftExpressionEnd: OptionalCtx,
        AdditionExpressionBegin: OptionalCtx,
        AdditionExpressionEnd: OptionalCtx,
        MultiplyExpressionBegin: OptionalCtx,
        MultiplyExpressionEnd: OptionalCtx,
        CurlySuffixExpressionBegin: OptionalCtx,
        CurlySuffixExpressionEnd: OptionalCtx,
        TypeExprBegin: OptionalCtx,
        TypeExprEnd: OptionalCtx,
        PrefixOpExpression: OptionalCtx,
        SuffixOpExpressionBegin: OptionalCtx,
        SuffixOpExpressionEnd: OptionalCtx,
        PrimaryExpression: OptionalCtx,

        ErrorTypeOrSetDecl: ErrorTypeOrSetDeclCtx,
        StringLiteral: OptionalCtx,
        Identifier: OptionalCtx,


        IfToken: @TagType(Token.Id),
        IfTokenSave: ExpectTokenSave,
        ExpectToken: @TagType(Token.Id),
        ExpectTokenSave: ExpectTokenSave,
        OptionalTokenSave: OptionalTokenSave,
    };

    /// Returns an AST tree, allocated with the parser's allocator.
    /// Result should be freed with tree.deinit() when there are
    /// no more references to any AST nodes of the tree.
    pub fn parse(self: &Parser) !Tree {
        var stack = self.initUtilityArrayList(State);
        defer self.deinitUtilityArrayList(stack);

        var arena_allocator = std.heap.ArenaAllocator.init(self.util_allocator);
        errdefer arena_allocator.deinit();

        const arena = &arena_allocator.allocator;
        const root_node = try self.createNode(arena, ast.NodeRoot,
            ast.NodeRoot {
                .base = undefined,
                .decls = ArrayList(&ast.Node).init(arena),
                // initialized when we get the eof token
                .eof_token = undefined,
            }
        );

        try stack.append(State.TopLevel);

        while (true) {
            //{
            //    const token = self.getNextToken();
            //    warn("{} ", @tagName(token.id));
            //    self.putBackToken(token);
            //    var i: usize = stack.len;
            //    while (i != 0) {
            //        i -= 1;
            //        warn("{} ", @tagName(stack.items[i]));
            //    }
            //    warn("\n");
            //}

            // look for line comments
            while (true) {
                if (self.eatToken(Token.Id.LineComment)) |line_comment| {
                    const node = blk: {
                        if (self.pending_line_comment_node) |comment_node| {
                            break :blk comment_node;
                        } else {
                            const comment_node = try arena.create(ast.NodeLineComment);
                            *comment_node = ast.NodeLineComment {
                                .base = ast.Node {
                                    .id = ast.Node.Id.LineComment,
                                    .comment = null,
                                },
                                .lines = ArrayList(Token).init(arena),
                            };
                            self.pending_line_comment_node = comment_node;
                            break :blk comment_node;
                        }
                    };
                    try node.lines.append(line_comment);
                    continue;
                }
                break;
            }

            // This gives us 1 free append that can't fail
            const state = stack.pop();

            switch (state) {
                State.TopLevel => {
                    const token = self.getNextToken();
                    switch (token.id) {
                        Token.Id.Keyword_test => {
                            stack.append(State.TopLevel) catch unreachable;

                            const block = try self.createNode(arena, ast.NodeBlock,
                                ast.NodeBlock {
                                    .base = undefined,
                                    .label = null,
                                    .lbrace = undefined,
                                    .statements = ArrayList(&ast.Node).init(arena),
                                    .rbrace = undefined,
                                }
                            );
                            const test_node = try self.createAttachNode(arena, &root_node.decls, ast.NodeTestDecl,
                                ast.NodeTestDecl {
                                    .base = undefined,
                                    .test_token = token,
                                    .name = undefined,
                                    .body_node = &block.base,
                                }
                            );
                            stack.append(State { .Block = block }) catch unreachable;
                            try stack.append(State {
                                .ExpectTokenSave = ExpectTokenSave {
                                    .id = Token.Id.LBrace,
                                    .ptr = &block.rbrace,
                                }
                            });
                            try stack.append(State { .StringLiteral = OptionalCtx { .Required = &test_node.name } });
                            continue;
                        },
                        Token.Id.Eof => {
                            root_node.eof_token = token;
                            return Tree {.root_node = root_node, .arena_allocator = arena_allocator};
                        },
                        Token.Id.Keyword_pub => {
                            stack.append(State.TopLevel) catch unreachable;
                            try stack.append(State {
                                .TopLevelExtern = TopLevelDeclCtx {
                                    .decls = &root_node.decls,
                                    .visib_token = token,
                                    .extern_export_inline_token = null,
                                    .lib_name = null,
                                }
                            });
                            continue;
                        },
                        Token.Id.Keyword_comptime => {
                            const block = try self.createNode(arena, ast.NodeBlock,
                                ast.NodeBlock {
                                    .base = undefined,
                                    .label = null,
                                    .lbrace = undefined,
                                    .statements = ArrayList(&ast.Node).init(arena),
                                    .rbrace = undefined,
                                }
                            );
                            const node = try self.createAttachNode(arena, &root_node.decls, ast.NodeComptime,
                                ast.NodeComptime {
                                    .base = undefined,
                                    .comptime_token = token,
                                    .expr = &block.base,
                                }
                            );
                            stack.append(State.TopLevel) catch unreachable;
                            try stack.append(State { .Block = block });
                            try stack.append(State {
                                .ExpectTokenSave = ExpectTokenSave {
                                    .id = Token.Id.LBrace,
                                    .ptr = &block.rbrace,
                                }
                            });
                            continue;
                        },
                        else => {
                            self.putBackToken(token);
                            stack.append(State.TopLevel) catch unreachable;
                            try stack.append(State {
                                .TopLevelExtern = TopLevelDeclCtx {
                                    .decls = &root_node.decls,
                                    .visib_token = null,
                                    .extern_export_inline_token = null,
                                    .lib_name = null,
                                }
                            });
                            continue;
                        },
                    }
                },
                State.TopLevelExtern => |ctx| {
                    const token = self.getNextToken();
                    switch (token.id) {
                        Token.Id.Keyword_export, Token.Id.Keyword_inline => {
                            stack.append(State {
                                .TopLevelDecl = TopLevelDeclCtx {
                                    .decls = ctx.decls,
                                    .visib_token = ctx.visib_token,
                                    .extern_export_inline_token = token,
                                    .lib_name = null,
                                },
                            }) catch unreachable;
                            continue;
                        },
                        Token.Id.Keyword_extern => {
                            stack.append(State {
                                .TopLevelLibname = TopLevelDeclCtx {
                                    .decls = ctx.decls,
                                    .visib_token = ctx.visib_token,
                                    .extern_export_inline_token = token,
                                    .lib_name = null,
                                },
                            }) catch unreachable;
                            continue;
                        },
                        else => {
                            self.putBackToken(token);
                            stack.append(State { .TopLevelDecl = ctx }) catch unreachable;
                            continue;
                        }
                    }
                },
                State.TopLevelLibname => |ctx| {
                    const lib_name = blk: {
                        const lib_name_token = self.getNextToken();
                        break :blk (try self.parseStringLiteral(arena, lib_name_token)) ?? {
                            self.putBackToken(lib_name_token);
                            break :blk null;
                        };
                    };

                    stack.append(State {
                        .TopLevelDecl = TopLevelDeclCtx {
                            .decls = ctx.decls,
                            .visib_token = ctx.visib_token,
                            .extern_export_inline_token = ctx.extern_export_inline_token,
                            .lib_name = lib_name,
                        },
                    }) catch unreachable;
                    continue;
                },
                State.TopLevelDecl => |ctx| {
                    const token = self.getNextToken();
                    switch (token.id) {
                        Token.Id.Keyword_use => {
                            if (ctx.extern_export_inline_token != null) {
                                return self.parseError(token, "Invalid token {}", @tagName((??ctx.extern_export_inline_token).id));
                            }

                            const node = try self.createAttachNode(arena, ctx.decls, ast.NodeUse,
                                ast.NodeUse {
                                    .base = undefined,
                                    .visib_token = ctx.visib_token,
                                    .expr = undefined,
                                    .semicolon_token = undefined,
                                }
                            );
                            stack.append(State {
                                .ExpectTokenSave = ExpectTokenSave {
                                    .id = Token.Id.Semicolon,
                                    .ptr = &node.semicolon_token,
                                }
                            }) catch unreachable;
                            try stack.append(State { .Expression = OptionalCtx { .Required = &node.expr } });
                            continue;
                        },
                        Token.Id.Keyword_var, Token.Id.Keyword_const => {
                            if (ctx.extern_export_inline_token) |extern_export_inline_token| {
                                if (extern_export_inline_token.id == Token.Id.Keyword_inline) {
                                    return self.parseError(token, "Invalid token {}", @tagName(extern_export_inline_token.id));
                                }
                            }

                            stack.append(State {
                                .VarDecl = VarDeclCtx {
                                    .visib_token = ctx.visib_token,
                                    .lib_name = ctx.lib_name,
                                    .comptime_token = null,
                                    .extern_export_token = ctx.extern_export_inline_token,
                                    .mut_token = token,
                                    .list = ctx.decls
                                }
                            }) catch unreachable;
                            continue;
                        },
                        Token.Id.Keyword_fn, Token.Id.Keyword_nakedcc,
                        Token.Id.Keyword_stdcallcc, Token.Id.Keyword_async => {
                            const fn_proto = try self.createAttachNode(arena, ctx.decls, ast.NodeFnProto,
                                ast.NodeFnProto {
                                    .base = undefined,
                                    .visib_token = ctx.visib_token,
                                    .name_token = null,
                                    .fn_token = undefined,
                                    .params = ArrayList(&ast.Node).init(arena),
                                    .return_type = undefined,
                                    .var_args_token = null,
                                    .extern_export_inline_token = ctx.extern_export_inline_token,
                                    .cc_token = null,
                                    .async_attr = null,
                                    .body_node = null,
                                    .lib_name = ctx.lib_name,
                                    .align_expr = null,
                                }
                            );
                            stack.append(State { .FnDef = fn_proto }) catch unreachable;
                            try stack.append(State { .FnProto = fn_proto });

                            switch (token.id) {
                                Token.Id.Keyword_nakedcc, Token.Id.Keyword_stdcallcc => {
                                    fn_proto.cc_token = token;
                                    try stack.append(State {
                                        .ExpectTokenSave = ExpectTokenSave {
                                            .id = Token.Id.Keyword_fn,
                                            .ptr = &fn_proto.fn_token,
                                        }
                                    });
                                    continue;
                                },
                                Token.Id.Keyword_async => {
                                    const async_node = try self.createNode(arena, ast.NodeAsyncAttribute,
                                        ast.NodeAsyncAttribute {
                                            .base = undefined,
                                            .async_token = token,
                                            .allocator_type = null,
                                            .rangle_bracket = null,
                                        }
                                    );
                                    fn_proto.async_attr = async_node;

                                    try stack.append(State {
                                        .ExpectTokenSave = ExpectTokenSave {
                                            .id = Token.Id.Keyword_fn,
                                            .ptr = &fn_proto.fn_token,
                                        }
                                    });
                                    try stack.append(State { .AsyncAllocator = async_node });
                                    continue;
                                },
                                Token.Id.Keyword_fn => {
                                    fn_proto.fn_token = token;
                                    continue;
                                },
                                else => unreachable,
                            }
                        },
                        else => {
                            return self.parseError(token, "expected variable declaration or function, found {}", @tagName(token.id));
                        },
                    }
                },
                State.TopLevelExternOrField => |ctx| {
                    if (self.eatToken(Token.Id.Identifier)) |identifier| {
                        std.debug.assert(ctx.container_decl.kind == ast.NodeContainerDecl.Kind.Struct);
                        const node = try self.createAttachNode(arena, &ctx.container_decl.fields_and_decls, ast.NodeStructField,
                            ast.NodeStructField {
                                .base = undefined,
                                .visib_token = ctx.visib_token,
                                .name_token = identifier,
                                .type_expr = undefined,
                            }
                        );

                        stack.append(State { .FieldListCommaOrEnd = ctx.container_decl }) catch unreachable;
                        try stack.append(State { .Expression = OptionalCtx { .Required = &node.type_expr } });
                        try stack.append(State { .ExpectToken = Token.Id.Colon });
                        continue;
                    }

                    stack.append(State{ .ContainerDecl = ctx.container_decl }) catch unreachable;
                    try stack.append(State {
                        .TopLevelExtern = TopLevelDeclCtx {
                            .decls = &ctx.container_decl.fields_and_decls,
                            .visib_token = ctx.visib_token,
                            .extern_export_inline_token = null,
                            .lib_name = null,
                        }
                    });
                    continue;
                },


                State.ContainerKind => |ctx| {
                    const token = self.getNextToken();
                    const node = try self.createToCtxNode(arena, ctx.opt_ctx, ast.NodeContainerDecl,
                        ast.NodeContainerDecl {
                            .base = undefined,
                            .ltoken = ctx.ltoken,
                            .layout = ctx.layout,
                            .kind = switch (token.id) {
                                Token.Id.Keyword_struct => ast.NodeContainerDecl.Kind.Struct,
                                Token.Id.Keyword_union => ast.NodeContainerDecl.Kind.Union,
                                Token.Id.Keyword_enum => ast.NodeContainerDecl.Kind.Enum,
                                else => {
                                    return self.parseError(token, "expected {}, {} or {}, found {}",
                                        @tagName(Token.Id.Keyword_struct),
                                        @tagName(Token.Id.Keyword_union),
                                        @tagName(Token.Id.Keyword_enum),
                                        @tagName(token.id));
                                },
                            },
                            .init_arg_expr = ast.NodeContainerDecl.InitArg.None,
                            .fields_and_decls = ArrayList(&ast.Node).init(arena),
                            .rbrace_token = undefined,
                        }
                    );

                    stack.append(State { .ContainerDecl = node }) catch unreachable;
                    try stack.append(State { .ExpectToken = Token.Id.LBrace });
                    try stack.append(State { .ContainerInitArgStart = node });
                    continue;
                },

                State.ContainerInitArgStart => |container_decl| {
                    if (self.eatToken(Token.Id.LParen) == null) {
                        continue;
                    }

                    stack.append(State { .ExpectToken = Token.Id.RParen }) catch unreachable;
                    try stack.append(State { .ContainerInitArg = container_decl });
                    continue;
                },

                State.ContainerInitArg => |container_decl| {
                    const init_arg_token = self.getNextToken();
                    switch (init_arg_token.id) {
                        Token.Id.Keyword_enum => {
                            container_decl.init_arg_expr = ast.NodeContainerDecl.InitArg.Enum;
                        },
                        else => {
                            self.putBackToken(init_arg_token);
                            container_decl.init_arg_expr = ast.NodeContainerDecl.InitArg { .Type = undefined };
                            stack.append(State { .Expression = OptionalCtx { .Required = &container_decl.init_arg_expr.Type } }) catch unreachable;
                        },
                    }
                    continue;
                },
                State.ContainerDecl => |container_decl| {
                    const token = self.getNextToken();
                    switch (token.id) {
                        Token.Id.Identifier => {
                            switch (container_decl.kind) {
                                ast.NodeContainerDecl.Kind.Struct => {
                                    const node = try self.createAttachNode(arena, &container_decl.fields_and_decls, ast.NodeStructField,
                                        ast.NodeStructField {
                                            .base = undefined,
                                            .visib_token = null,
                                            .name_token = token,
                                            .type_expr = undefined,
                                        }
                                    );

                                    stack.append(State { .FieldListCommaOrEnd = container_decl }) catch unreachable;
                                    try stack.append(State { .TypeExprBegin = OptionalCtx { .Required = &node.type_expr } });
                                    try stack.append(State { .ExpectToken = Token.Id.Colon });
                                    continue;
                                },
                                ast.NodeContainerDecl.Kind.Union => {
                                    const node = try self.createAttachNode(arena, &container_decl.fields_and_decls, ast.NodeUnionTag,
                                        ast.NodeUnionTag {
                                            .base = undefined,
                                            .name_token = token,
                                            .type_expr = null,
                                        }
                                    );

                                    stack.append(State { .FieldListCommaOrEnd = container_decl }) catch unreachable;
                                    try stack.append(State { .TypeExprBegin = OptionalCtx { .RequiredNull = &node.type_expr } });
                                    try stack.append(State { .IfToken = Token.Id.Colon });
                                    continue;
                                },
                                ast.NodeContainerDecl.Kind.Enum => {
                                    const node = try self.createAttachNode(arena, &container_decl.fields_and_decls, ast.NodeEnumTag,
                                        ast.NodeEnumTag {
                                            .base = undefined,
                                            .name_token = token,
                                            .value = null,
                                        }
                                    );

                                    stack.append(State { .FieldListCommaOrEnd = container_decl }) catch unreachable;
                                    try stack.append(State { .Expression = OptionalCtx { .RequiredNull = &node.value } });
                                    try stack.append(State { .IfToken = Token.Id.Equal });
                                    continue;
                                },
                            }
                        },
                        Token.Id.Keyword_pub => {
                            switch (container_decl.kind) {
                                ast.NodeContainerDecl.Kind.Struct => {
                                    try stack.append(State {
                                        .TopLevelExternOrField = TopLevelExternOrFieldCtx {
                                            .visib_token = token,
                                            .container_decl = container_decl,
                                        }
                                    });
                                    continue;
                                },
                                else => {
                                    stack.append(State{ .ContainerDecl = container_decl }) catch unreachable;
                                    try stack.append(State {
                                        .TopLevelExtern = TopLevelDeclCtx {
                                            .decls = &container_decl.fields_and_decls,
                                            .visib_token = token,
                                            .extern_export_inline_token = null,
                                            .lib_name = null,
                                        }
                                    });
                                    continue;
                                }
                            }
                        },
                        Token.Id.Keyword_export => {
                            stack.append(State{ .ContainerDecl = container_decl }) catch unreachable;
                            try stack.append(State {
                                .TopLevelExtern = TopLevelDeclCtx {
                                    .decls = &container_decl.fields_and_decls,
                                    .visib_token = token,
                                    .extern_export_inline_token = null,
                                    .lib_name = null,
                                }
                            });
                            continue;
                        },
                        Token.Id.RBrace => {
                            container_decl.rbrace_token = token;
                            continue;
                        },
                        else => {
                            self.putBackToken(token);
                            stack.append(State{ .ContainerDecl = container_decl }) catch unreachable;
                            try stack.append(State {
                                .TopLevelExtern = TopLevelDeclCtx {
                                    .decls = &container_decl.fields_and_decls,
                                    .visib_token = null,
                                    .extern_export_inline_token = null,
                                    .lib_name = null,
                                }
                            });
                            continue;
                        }
                    }
                },


                State.VarDecl => |ctx| {
                    const var_decl = try self.createAttachNode(arena, ctx.list, ast.NodeVarDecl,
                        ast.NodeVarDecl {
                            .base = undefined,
                            .visib_token = ctx.visib_token,
                            .mut_token = ctx.mut_token,
                            .comptime_token = ctx.comptime_token,
                            .extern_export_token = ctx.extern_export_token,
                            .type_node = null,
                            .align_node = null,
                            .init_node = null,
                            .lib_name = ctx.lib_name,
                            // initialized later
                            .name_token = undefined,
                            .eq_token = undefined,
                            .semicolon_token = undefined,
                        }
                    );

                    stack.append(State { .VarDeclAlign = var_decl }) catch unreachable;
                    try stack.append(State { .TypeExprBegin = OptionalCtx { .RequiredNull = &var_decl.type_node} });
                    try stack.append(State { .IfToken = Token.Id.Colon });
                    try stack.append(State {
                        .ExpectTokenSave = ExpectTokenSave {
                            .id = Token.Id.Identifier,
                            .ptr = &var_decl.name_token,
                        }
                    });
                    continue;
                },
                State.VarDeclAlign => |var_decl| {
                    stack.append(State { .VarDeclEq = var_decl }) catch unreachable;

                    const next_token = self.getNextToken();
                    if (next_token.id == Token.Id.Keyword_align) {
                        try stack.append(State { .ExpectToken = Token.Id.RParen });
                        try stack.append(State { .Expression = OptionalCtx { .RequiredNull = &var_decl.align_node} });
                        try stack.append(State { .ExpectToken = Token.Id.LParen });
                        continue;
                    }

                    self.putBackToken(next_token);
                    continue;
                },
                State.VarDeclEq => |var_decl| {
                    const token = self.getNextToken();
                    switch (token.id) {
                        Token.Id.Equal => {
                            var_decl.eq_token = token;
                            stack.append(State {
                                .ExpectTokenSave = ExpectTokenSave {
                                    .id = Token.Id.Semicolon,
                                    .ptr = &var_decl.semicolon_token,
                                },
                            }) catch unreachable;
                            try stack.append(State { .Expression = OptionalCtx { .RequiredNull = &var_decl.init_node } });
                            continue;
                        },
                        Token.Id.Semicolon => {
                            var_decl.semicolon_token = token;
                            continue;
                        },
                        else => {
                            return self.parseError(token, "expected '=' or ';', found {}", @tagName(token.id));
                        }
                    }
                },


                State.FnDef => |fn_proto| {
                    const token = self.getNextToken();
                    switch(token.id) {
                        Token.Id.LBrace => {
                            const block = try self.createNode(arena, ast.NodeBlock,
                                ast.NodeBlock {
                                    .base = undefined,
                                    .label = null,
                                    .lbrace = token,
                                    .statements = ArrayList(&ast.Node).init(arena),
                                    .rbrace = undefined,
                                }
                            );
                            fn_proto.body_node = &block.base;
                            stack.append(State { .Block = block }) catch unreachable;
                            continue;
                        },
                        Token.Id.Semicolon => continue,
                        else => {
                            return self.parseError(token, "expected ';' or '{{', found {}", @tagName(token.id));
                        },
                    }
                },
                State.FnProto => |fn_proto| {
                    stack.append(State { .FnProtoAlign = fn_proto }) catch unreachable;
                    try stack.append(State { .ParamDecl = fn_proto });
                    try stack.append(State { .ExpectToken = Token.Id.LParen });

                    if (self.eatToken(Token.Id.Identifier)) |name_token| {
                        fn_proto.name_token = name_token;
                    }
                    continue;
                },
                State.FnProtoAlign => |fn_proto| {
                    stack.append(State { .FnProtoReturnType = fn_proto }) catch unreachable;

                    if (self.eatToken(Token.Id.Keyword_align)) |align_token| {
                        try stack.append(State { .ExpectToken = Token.Id.RParen });
                        try stack.append(State { .Expression = OptionalCtx { .RequiredNull = &fn_proto.align_expr } });
                        try stack.append(State { .ExpectToken = Token.Id.LParen });
                    }
                    continue;
                },
                State.FnProtoReturnType => |fn_proto| {
                    const token = self.getNextToken();
                    switch (token.id) {
                        Token.Id.Bang => {
                            fn_proto.return_type = ast.NodeFnProto.ReturnType { .InferErrorSet = undefined };
                            stack.append(State {
                                .TypeExprBegin = OptionalCtx { .Required = &fn_proto.return_type.InferErrorSet },
                            }) catch unreachable;
                            continue;
                        },
                        else => {
                            // TODO: this is a special case. Remove this when #760 is fixed
                            if (token.id == Token.Id.Keyword_error) {
                                if (self.isPeekToken(Token.Id.LBrace)) {
                                    fn_proto.return_type = ast.NodeFnProto.ReturnType {
                                        .Explicit = &(try self.createLiteral(arena, ast.NodeErrorType, token)).base
                                    };
                                    continue;
                                }
                            }

                            self.putBackToken(token);
                            fn_proto.return_type = ast.NodeFnProto.ReturnType { .Explicit = undefined };
                            stack.append(State { .TypeExprBegin = OptionalCtx { .Required = &fn_proto.return_type.Explicit }, }) catch unreachable;
                            continue;
                        },
                    }
                },


                State.ParamDecl => |fn_proto| {
                    if (self.eatToken(Token.Id.RParen)) |_| {
                        continue;
                    }
                    const param_decl = try self.createAttachNode(arena, &fn_proto.params, ast.NodeParamDecl,
                        ast.NodeParamDecl {
                            .base = undefined,
                            .comptime_token = null,
                            .noalias_token = null,
                            .name_token = null,
                            .type_node = undefined,
                            .var_args_token = null,
                        },
                    );

                    stack.append(State {
                        .ParamDeclEnd = ParamDeclEndCtx {
                            .param_decl = param_decl,
                            .fn_proto = fn_proto,
                        }
                    }) catch unreachable;
                    try stack.append(State { .ParamDeclName = param_decl });
                    try stack.append(State { .ParamDeclAliasOrComptime = param_decl });
                    continue;
                },
                State.ParamDeclAliasOrComptime => |param_decl| {
                    if (self.eatToken(Token.Id.Keyword_comptime)) |comptime_token| {
                        param_decl.comptime_token = comptime_token;
                    } else if (self.eatToken(Token.Id.Keyword_noalias)) |noalias_token| {
                        param_decl.noalias_token = noalias_token;
                    }
                    continue;
                },
                State.ParamDeclName => |param_decl| {
                    // TODO: Here, we eat two tokens in one state. This means that we can't have
                    //       comments between these two tokens.
                    if (self.eatToken(Token.Id.Identifier)) |ident_token| {
                        if (self.eatToken(Token.Id.Colon)) |_| {
                            param_decl.name_token = ident_token;
                        } else {
                            self.putBackToken(ident_token);
                        }
                    }
                    continue;
                },
                State.ParamDeclEnd => |ctx| {
                    if (self.eatToken(Token.Id.Ellipsis3)) |ellipsis3| {
                        ctx.param_decl.var_args_token = ellipsis3;
                        stack.append(State { .ExpectToken = Token.Id.RParen }) catch unreachable;
                        continue;
                    }

                    try stack.append(State { .ParamDeclComma = ctx.fn_proto });
                    try stack.append(State {
                        .TypeExprBegin = OptionalCtx { .Required = &ctx.param_decl.type_node }
                    });
                    continue;
                },
                State.ParamDeclComma => |fn_proto| {
                    if ((try self.expectCommaOrEnd(Token.Id.RParen)) == null) {
                        stack.append(State { .ParamDecl = fn_proto }) catch unreachable;
                    }
                    continue;
                },

                State.MaybeLabeledExpression => |ctx| {
                    if (self.eatToken(Token.Id.Colon)) |_| {
                        stack.append(State {
                            .LabeledExpression = LabelCtx {
                                .label = ctx.label,
                                .opt_ctx = ctx.opt_ctx,
                            }
                        }) catch unreachable;
                        continue;
                    }

                    _ = try self.createToCtxLiteral(arena, ctx.opt_ctx, ast.NodeIdentifier, ctx.label);
                    continue;
                },
                State.LabeledExpression => |ctx| {
                    const token = self.getNextToken();
                    switch (token.id) {
                        Token.Id.LBrace => {
                            const block = try self.createToCtxNode(arena, ctx.opt_ctx, ast.NodeBlock,
                                ast.NodeBlock {
                                    .base = undefined,
                                    .label = ctx.label,
                                    .lbrace = token,
                                    .statements = ArrayList(&ast.Node).init(arena),
                                    .rbrace = undefined,
                                }
                            );
                            stack.append(State { .Block = block }) catch unreachable;
                            continue;
                        },
                        Token.Id.Keyword_while => {
                            stack.append(State {
                                .While = LoopCtx {
                                    .label = ctx.label,
                                    .inline_token = null,
                                    .loop_token = token,
                                    .opt_ctx = ctx.opt_ctx.toRequired(),
                                }
                            }) catch unreachable;
                            continue;
                        },
                        Token.Id.Keyword_for => {
                            stack.append(State {
                                .For = LoopCtx {
                                    .label = ctx.label,
                                    .inline_token = null,
                                    .loop_token = token,
                                    .opt_ctx = ctx.opt_ctx.toRequired(),
                                }
                            }) catch unreachable;
                            continue;
                        },
                        Token.Id.Keyword_inline => {
                            stack.append(State {
                                .Inline = InlineCtx {
                                    .label = ctx.label,
                                    .inline_token = token,
                                    .opt_ctx = ctx.opt_ctx.toRequired(),
                                }
                            }) catch unreachable;
                            continue;
                        },
                        else => {
                            if (ctx.opt_ctx != OptionalCtx.Optional) {
                                return self.parseError(token, "expected 'while', 'for', 'inline' or '{{', found {}", @tagName(token.id));
                            }

                            self.putBackToken(token);
                            continue;
                        },
                    }
                },
                State.Inline => |ctx| {
                    const token = self.getNextToken();
                    switch (token.id) {
                        Token.Id.Keyword_while => {
                            stack.append(State {
                                .While = LoopCtx {
                                    .inline_token = ctx.inline_token,
                                    .label = ctx.label,
                                    .loop_token = token,
                                    .opt_ctx = ctx.opt_ctx.toRequired(),
                                }
                            }) catch unreachable;
                            continue;
                        },
                        Token.Id.Keyword_for => {
                            stack.append(State {
                                .For = LoopCtx {
                                    .inline_token = ctx.inline_token,
                                    .label = ctx.label,
                                    .loop_token = token,
                                    .opt_ctx = ctx.opt_ctx.toRequired(),
                                }
                            }) catch unreachable;
                            continue;
                        },
                        else => {
                            if (ctx.opt_ctx != OptionalCtx.Optional) {
                                return self.parseError(token, "expected 'while' or 'for', found {}", @tagName(token.id));
                            }

                            self.putBackToken(token);
                            continue;
                        },
                    }
                },
                State.While => |ctx| {
                    const node = try self.createToCtxNode(arena, ctx.opt_ctx, ast.NodeWhile,
                        ast.NodeWhile {
                            .base = undefined,
                            .label = ctx.label,
                            .inline_token = ctx.inline_token,
                            .while_token = ctx.loop_token,
                            .condition = undefined,
                            .payload = null,
                            .continue_expr = null,
                            .body = undefined,
                            .@"else" = null,
                        }
                    );
                    stack.append(State { .Else = &node.@"else" }) catch unreachable;
                    try stack.append(State { .Expression = OptionalCtx { .Required = &node.body } });
                    try stack.append(State { .WhileContinueExpr = &node.continue_expr });
                    try stack.append(State { .IfToken = Token.Id.Colon });
                    try stack.append(State { .PointerPayload = OptionalCtx { .Optional = &node.payload } });
                    try stack.append(State { .ExpectToken = Token.Id.RParen });
                    try stack.append(State { .Expression = OptionalCtx { .Required = &node.condition } });
                    try stack.append(State { .ExpectToken = Token.Id.LParen });
                    continue;
                },
                State.WhileContinueExpr => |dest| {
                    stack.append(State { .ExpectToken = Token.Id.RParen }) catch unreachable;
                    try stack.append(State { .AssignmentExpressionBegin = OptionalCtx { .RequiredNull = dest } });
                    try stack.append(State { .ExpectToken = Token.Id.LParen });
                    continue;
                },
                State.For => |ctx| {
                    const node = try self.createToCtxNode(arena, ctx.opt_ctx, ast.NodeFor,
                        ast.NodeFor {
                            .base = undefined,
                            .label = ctx.label,
                            .inline_token = ctx.inline_token,
                            .for_token = ctx.loop_token,
                            .array_expr = undefined,
                            .payload = null,
                            .body = undefined,
                            .@"else" = null,
                        }
                    );
                    stack.append(State { .Else = &node.@"else" }) catch unreachable;
                    try stack.append(State { .Expression = OptionalCtx { .Required = &node.body } });
                    try stack.append(State { .PointerIndexPayload = OptionalCtx { .Optional = &node.payload } });
                    try stack.append(State { .ExpectToken = Token.Id.RParen });
                    try stack.append(State { .Expression = OptionalCtx { .Required = &node.array_expr } });
                    try stack.append(State { .ExpectToken = Token.Id.LParen });
                    continue;
                },
                State.Else => |dest| {
                    if (self.eatToken(Token.Id.Keyword_else)) |else_token| {
                        const node = try self.createNode(arena, ast.NodeElse,
                            ast.NodeElse {
                                .base = undefined,
                                .else_token = else_token,
                                .payload = null,
                                .body = undefined,
                            }
                        );
                        *dest = node;

                        stack.append(State { .Expression = OptionalCtx { .Required = &node.body } }) catch unreachable;
                        try stack.append(State { .Payload = OptionalCtx { .Optional = &node.payload } });
                        continue;
                    } else {
                        continue;
                    }
                },


                State.Block => |block| {
                    const token = self.getNextToken();
                    switch (token.id) {
                        Token.Id.RBrace => {
                            block.rbrace = token;
                            continue;
                        },
                        else => {
                            self.putBackToken(token);
                            stack.append(State { .Block = block }) catch unreachable;
                            try stack.append(State { .Statement = block });
                            continue;
                        },
                    }
                },
                State.Statement => |block| {
                    const token = self.getNextToken();
                    switch (token.id) {
                        Token.Id.Keyword_comptime => {
                            stack.append(State {
                                .ComptimeStatement = ComptimeStatementCtx {
                                    .comptime_token = token,
                                    .block = block,
                                }
                            }) catch unreachable;
                            continue;
                        },
                        Token.Id.Keyword_var, Token.Id.Keyword_const => {
                            stack.append(State {
                                .VarDecl = VarDeclCtx {
                                    .visib_token = null,
                                    .comptime_token = null,
                                    .extern_export_token = null,
                                    .lib_name = null,
                                    .mut_token = token,
                                    .list = &block.statements,
                                }
                            }) catch unreachable;
                            continue;
                        },
                        Token.Id.Keyword_defer, Token.Id.Keyword_errdefer => {
                            const node = try self.createAttachNode(arena, &block.statements, ast.NodeDefer,
                                ast.NodeDefer {
                                    .base = undefined,
                                    .defer_token = token,
                                    .kind = switch (token.id) {
                                        Token.Id.Keyword_defer => ast.NodeDefer.Kind.Unconditional,
                                        Token.Id.Keyword_errdefer => ast.NodeDefer.Kind.Error,
                                        else => unreachable,
                                    },
                                    .expr = undefined,
                                }
                            );
                            stack.append(State { .Semicolon = &&node.base }) catch unreachable;
                            try stack.append(State { .AssignmentExpressionBegin = OptionalCtx{ .Required = &node.expr } });
                            continue;
                        },
                        Token.Id.LBrace => {
                            const inner_block = try self.createAttachNode(arena, &block.statements, ast.NodeBlock,
                                ast.NodeBlock {
                                    .base = undefined,
                                    .label = null,
                                    .lbrace = token,
                                    .statements = ArrayList(&ast.Node).init(arena),
                                    .rbrace = undefined,
                                }
                            );
                            stack.append(State { .Block = inner_block }) catch unreachable;
                            continue;
                        },
                        else => {
                            self.putBackToken(token);
                            const statememt = try block.statements.addOne();
                            stack.append(State { .Semicolon = statememt }) catch unreachable;
                            try stack.append(State { .AssignmentExpressionBegin = OptionalCtx{ .Required = statememt } });
                            continue;
                        }
                    }
                },
                State.ComptimeStatement => |ctx| {
                    const token = self.getNextToken();
                    switch (token.id) {
                        Token.Id.Keyword_var, Token.Id.Keyword_const => {
                            stack.append(State {
                                .VarDecl = VarDeclCtx {
                                    .visib_token = null,
                                    .comptime_token = ctx.comptime_token,
                                    .extern_export_token = null,
                                    .lib_name = null,
                                    .mut_token = token,
                                    .list = &ctx.block.statements,
                                }
                            }) catch unreachable;
                            continue;
                        },
                        else => {
                            self.putBackToken(token);
                            self.putBackToken(ctx.comptime_token);
                            const statememt = try ctx.block.statements.addOne();
                            stack.append(State { .Semicolon = statememt }) catch unreachable;
                            try stack.append(State { .Expression = OptionalCtx { .Required = statememt } });
                            continue;
                        }
                    }
                },
                State.Semicolon => |node_ptr| {
                    const node = *node_ptr;
                    if (requireSemiColon(node)) {
                        stack.append(State { .ExpectToken = Token.Id.Semicolon }) catch unreachable;
                        continue;
                    }
                    continue;
                },


                State.AsmOutputItems => |items| {
                    const lbracket = self.getNextToken();
                    if (lbracket.id != Token.Id.LBracket) {
                        self.putBackToken(lbracket);
                        continue;
                    }

                    const node = try self.createNode(arena, ast.NodeAsmOutput,
                        ast.NodeAsmOutput {
                            .base = undefined,
                            .symbolic_name = undefined,
                            .constraint = undefined,
                            .kind = undefined,
                        }
                    );
                    try items.append(node);

                    stack.append(State { .AsmOutputItems = items }) catch unreachable;
                    try stack.append(State { .IfToken = Token.Id.Comma });
                    try stack.append(State { .ExpectToken = Token.Id.RParen });
                    try stack.append(State { .AsmOutputReturnOrType = node });
                    try stack.append(State { .ExpectToken = Token.Id.LParen });
                    try stack.append(State { .StringLiteral = OptionalCtx { .Required = &node.constraint } });
                    try stack.append(State { .ExpectToken = Token.Id.RBracket });
                    try stack.append(State { .Identifier = OptionalCtx { .Required = &node.symbolic_name } });
                    continue;
                },
                State.AsmOutputReturnOrType => |node| {
                    const token = self.getNextToken();
                    switch (token.id) {
                        Token.Id.Identifier => {
                            node.kind = ast.NodeAsmOutput.Kind { .Variable = try self.createLiteral(arena, ast.NodeIdentifier, token) };
                            continue;
                        },
                        Token.Id.Arrow => {
                            node.kind = ast.NodeAsmOutput.Kind { .Return = undefined };
                            try stack.append(State { .TypeExprBegin = OptionalCtx { .Required = &node.kind.Return } });
                            continue;
                        },
                        else => {
                            return self.parseError(token, "expected '->' or {}, found {}",
                                @tagName(Token.Id.Identifier),
                                @tagName(token.id));
                        },
                    }
                },
                State.AsmInputItems => |items| {
                    const lbracket = self.getNextToken();
                    if (lbracket.id != Token.Id.LBracket) {
                        self.putBackToken(lbracket);
                        continue;
                    }

                    const node = try self.createNode(arena, ast.NodeAsmInput,
                        ast.NodeAsmInput {
                            .base = undefined,
                            .symbolic_name = undefined,
                            .constraint = undefined,
                            .expr = undefined,
                        }
                    );
                    try items.append(node);

                    stack.append(State { .AsmInputItems = items }) catch unreachable;
                    try stack.append(State { .IfToken = Token.Id.Comma });
                    try stack.append(State { .ExpectToken = Token.Id.RParen });
                    try stack.append(State { .Expression = OptionalCtx { .Required = &node.expr } });
                    try stack.append(State { .ExpectToken = Token.Id.LParen });
                    try stack.append(State { .StringLiteral = OptionalCtx { .Required = &node.constraint } });
                    try stack.append(State { .ExpectToken = Token.Id.RBracket });
                    try stack.append(State { .Identifier = OptionalCtx { .Required = &node.symbolic_name } });
                    continue;
                },
                State.AsmClopperItems => |items| {
                    stack.append(State { .AsmClopperItems = items }) catch unreachable;
                    try stack.append(State { .IfToken = Token.Id.Comma });
                    try stack.append(State { .StringLiteral = OptionalCtx { .Required = try items.addOne() } });
                    continue;
                },


                State.ExprListItemOrEnd => |list_state| {
                    if (self.eatToken(list_state.end)) |token| {
                        *list_state.ptr = token;
                        continue;
                    }

                    stack.append(State { .ExprListCommaOrEnd = list_state }) catch unreachable;
                    try stack.append(State { .Expression = OptionalCtx { .Required = try list_state.list.addOne() } });
                    continue;
                },
                State.ExprListCommaOrEnd => |list_state| {
                    if (try self.expectCommaOrEnd(list_state.end)) |end| {
                        *list_state.ptr = end;
                        continue;
                    } else {
                        stack.append(State { .ExprListItemOrEnd = list_state }) catch unreachable;
                        continue;
                    }
                },
                State.FieldInitListItemOrEnd => |list_state| {
                    if (self.eatToken(Token.Id.RBrace)) |rbrace| {
                        *list_state.ptr = rbrace;
                        continue;
                    }

                    const node = try self.createNode(arena, ast.NodeFieldInitializer,
                        ast.NodeFieldInitializer {
                            .base = undefined,
                            .period_token = undefined,
                            .name_token = undefined,
                            .expr = undefined,
                        }
                    );
                    try list_state.list.append(node);

                    stack.append(State { .FieldInitListCommaOrEnd = list_state }) catch unreachable;
                    try stack.append(State { .Expression = OptionalCtx{ .Required = &node.expr } });
                    try stack.append(State { .ExpectToken = Token.Id.Equal });
                    try stack.append(State {
                        .ExpectTokenSave = ExpectTokenSave {
                            .id = Token.Id.Identifier,
                            .ptr = &node.name_token,
                        }
                    });
                    try stack.append(State {
                        .ExpectTokenSave = ExpectTokenSave {
                            .id = Token.Id.Period,
                            .ptr = &node.period_token,
                        }
                    });
                    continue;
                },
                State.FieldInitListCommaOrEnd => |list_state| {
                    if (try self.expectCommaOrEnd(Token.Id.RBrace)) |end| {
                        *list_state.ptr = end;
                        continue;
                    } else {
                        stack.append(State { .FieldInitListItemOrEnd = list_state }) catch unreachable;
                        continue;
                    }
                },
                State.FieldListCommaOrEnd => |container_decl| {
                    if (try self.expectCommaOrEnd(Token.Id.RBrace)) |end| {
                        container_decl.rbrace_token = end;
                        continue;
                    } else {
                        stack.append(State { .ContainerDecl = container_decl }) catch unreachable;
                        continue;
                    }
                },
                State.IdentifierListItemOrEnd => |list_state| {
                    if (self.eatToken(Token.Id.RBrace)) |rbrace| {
                        *list_state.ptr = rbrace;
                        continue;
                    }

                    stack.append(State { .IdentifierListCommaOrEnd = list_state }) catch unreachable;
                    try stack.append(State { .Identifier = OptionalCtx { .Required = try list_state.list.addOne() } });
                    continue;
                },
                State.IdentifierListCommaOrEnd => |list_state| {
                    if (try self.expectCommaOrEnd(Token.Id.RBrace)) |end| {
                        *list_state.ptr = end;
                        continue;
                    } else {
                        stack.append(State { .IdentifierListItemOrEnd = list_state }) catch unreachable;
                        continue;
                    }
                },
                State.SwitchCaseOrEnd => |list_state| {
                    if (self.eatToken(Token.Id.RBrace)) |rbrace| {
                        *list_state.ptr = rbrace;
                        continue;
                    }

                    const node = try self.createNode(arena, ast.NodeSwitchCase,
                        ast.NodeSwitchCase {
                            .base = undefined,
                            .items = ArrayList(&ast.Node).init(arena),
                            .payload = null,
                            .expr = undefined,
                        }
                    );
                    try list_state.list.append(node);
                    stack.append(State { .SwitchCaseCommaOrEnd = list_state }) catch unreachable;
                    try stack.append(State { .AssignmentExpressionBegin = OptionalCtx { .Required = &node.expr  } });
                    try stack.append(State { .PointerPayload = OptionalCtx { .Optional = &node.payload } });
                    try stack.append(State { .SwitchCaseFirstItem = &node.items });
                    continue;
                },
                State.SwitchCaseCommaOrEnd => |list_state| {
                    if (try self.expectCommaOrEnd(Token.Id.RBrace)) |end| {
                        *list_state.ptr = end;
                        continue;
                    } else {
                        stack.append(State { .SwitchCaseOrEnd = list_state }) catch unreachable;
                        continue;
                    }
                },
                State.SwitchCaseFirstItem => |case_items| {
                    const token = self.getNextToken();
                    if (token.id == Token.Id.Keyword_else) {
                        const else_node = try self.createAttachNode(arena, case_items, ast.NodeSwitchElse,
                            ast.NodeSwitchElse {
                                .base = undefined,
                                .token = token,
                            }
                        );
                        try stack.append(State { .ExpectToken = Token.Id.EqualAngleBracketRight });
                        continue;
                    } else {
                        self.putBackToken(token);
                        try stack.append(State { .SwitchCaseItem = case_items });
                        continue;
                    }
                },
                State.SwitchCaseItem => |case_items| {
                    stack.append(State { .SwitchCaseItemCommaOrEnd = case_items }) catch unreachable;
                    try stack.append(State { .RangeExpressionBegin = OptionalCtx { .Required = try case_items.addOne() } });
                },
                State.SwitchCaseItemCommaOrEnd => |case_items| {
                    if ((try self.expectCommaOrEnd(Token.Id.EqualAngleBracketRight)) == null) {
                        stack.append(State { .SwitchCaseItem = case_items }) catch unreachable;
                    }
                    continue;
                },


                State.SuspendBody => |suspend_node| {
                    if (suspend_node.payload != null) {
                        try stack.append(State { .AssignmentExpressionBegin = OptionalCtx { .RequiredNull = &suspend_node.body } });
                    }
                    continue;
                },
                State.AsyncAllocator => |async_node| {
                    if (self.eatToken(Token.Id.AngleBracketLeft) == null) {
                        continue;
                    }

                    async_node.rangle_bracket = Token(undefined);
                    try stack.append(State {
                        .ExpectTokenSave = ExpectTokenSave {
                            .id = Token.Id.AngleBracketRight,
                            .ptr = &??async_node.rangle_bracket,
                        }
                    });
                    try stack.append(State { .TypeExprBegin = OptionalCtx { .RequiredNull = &async_node.allocator_type } });
                    continue;
                },
                State.AsyncEnd => |ctx| {
                    const node = ctx.ctx.get() ?? continue;

                    switch (node.id) {
                        ast.Node.Id.FnProto => {
                            const fn_proto = @fieldParentPtr(ast.NodeFnProto, "base", node);
                            fn_proto.async_attr = ctx.attribute;
                            continue;
                        },
                        ast.Node.Id.SuffixOp => {
                            const suffix_op = @fieldParentPtr(ast.NodeSuffixOp, "base", node);
                            if (suffix_op.op == ast.NodeSuffixOp.SuffixOp.Call) {
                                suffix_op.op.Call.async_attr = ctx.attribute;
                                continue;
                            }

                            return self.parseError(node.firstToken(), "expected {}, found {}.",
                                @tagName(ast.NodeSuffixOp.SuffixOp.Call),
                                @tagName(suffix_op.op));
                        },
                        else => {
                            return self.parseError(node.firstToken(), "expected {} or {}, found {}.",
                                @tagName(ast.NodeSuffixOp.SuffixOp.Call),
                                @tagName(ast.Node.Id.FnProto),
                                @tagName(node.id));
                        }
                    }
                },


                State.ExternType => |ctx| {
                    if (self.eatToken(Token.Id.Keyword_fn)) |fn_token| {
                        const fn_proto = try self.createToCtxNode(arena, ctx.opt_ctx, ast.NodeFnProto,
                            ast.NodeFnProto {
                                .base = undefined,
                                .visib_token = null,
                                .name_token = null,
                                .fn_token = fn_token,
                                .params = ArrayList(&ast.Node).init(arena),
                                .return_type = undefined,
                                .var_args_token = null,
                                .extern_export_inline_token = ctx.extern_token,
                                .cc_token = null,
                                .async_attr = null,
                                .body_node = null,
                                .lib_name = null,
                                .align_expr = null,
                            }
                        );
                        stack.append(State { .FnProto = fn_proto }) catch unreachable;
                        continue;
                    }

                    stack.append(State {
                        .ContainerKind = ContainerKindCtx {
                            .opt_ctx = ctx.opt_ctx,
                            .ltoken = ctx.extern_token,
                            .layout = ast.NodeContainerDecl.Layout.Extern,
                        },
                    }) catch unreachable;
                    continue;
                },
                State.SliceOrArrayAccess => |node| {
                    var token = self.getNextToken();
                    switch (token.id) {
                        Token.Id.Ellipsis2 => {
                            const start = node.op.ArrayAccess;
                            node.op = ast.NodeSuffixOp.SuffixOp {
                                .Slice = ast.NodeSuffixOp.SliceRange {
                                    .start = start,
                                    .end = null,
                                }
                            };

                            stack.append(State {
                                .ExpectTokenSave = ExpectTokenSave {
                                    .id = Token.Id.RBracket,
                                    .ptr = &node.rtoken,
                                }
                            }) catch unreachable;
                            try stack.append(State { .Expression = OptionalCtx { .Optional = &node.op.Slice.end } });
                            continue;
                        },
                        Token.Id.RBracket => {
                            node.rtoken = token;
                            continue;
                        },
                        else => {
                            return self.parseError(token, "expected ']' or '..', found {}", @tagName(token.id));
                        }
                    }
                },
                State.SliceOrArrayType => |node| {
                    if (self.eatToken(Token.Id.RBracket)) |_| {
                        node.op = ast.NodePrefixOp.PrefixOp {
                            .SliceType = ast.NodePrefixOp.AddrOfInfo {
                                .align_expr = null,
                                .bit_offset_start_token = null,
                                .bit_offset_end_token = null,
                                .const_token = null,
                                .volatile_token = null,
                            }
                        };
                        stack.append(State { .TypeExprBegin = OptionalCtx { .Required = &node.rhs } }) catch unreachable;
                        try stack.append(State { .AddrOfModifiers = &node.op.SliceType });
                        continue;
                    }

                    node.op = ast.NodePrefixOp.PrefixOp { .ArrayType = undefined };
                    stack.append(State { .TypeExprBegin = OptionalCtx { .Required = &node.rhs } }) catch unreachable;
                    try stack.append(State { .ExpectToken = Token.Id.RBracket });
                    try stack.append(State { .Expression = OptionalCtx { .Required = &node.op.ArrayType } });
                    continue;
                },
                State.AddrOfModifiers => |addr_of_info| {
                    var token = self.getNextToken();
                    switch (token.id) {
                        Token.Id.Keyword_align => {
                            stack.append(state) catch unreachable;
                            if (addr_of_info.align_expr != null) {
                                return self.parseError(token, "multiple align qualifiers");
                            }
                            try stack.append(State { .ExpectToken = Token.Id.RParen });
                            try stack.append(State { .Expression = OptionalCtx { .RequiredNull = &addr_of_info.align_expr} });
                            try stack.append(State { .ExpectToken = Token.Id.LParen });
                            continue;
                        },
                        Token.Id.Keyword_const => {
                            stack.append(state) catch unreachable;
                            if (addr_of_info.const_token != null) {
                                return self.parseError(token, "duplicate qualifier: const");
                            }
                            addr_of_info.const_token = token;
                            continue;
                        },
                        Token.Id.Keyword_volatile => {
                            stack.append(state) catch unreachable;
                            if (addr_of_info.volatile_token != null) {
                                return self.parseError(token, "duplicate qualifier: volatile");
                            }
                            addr_of_info.volatile_token = token;
                            continue;
                        },
                        else => {
                            self.putBackToken(token);
                            continue;
                        },
                    }
                },


                State.Payload => |opt_ctx| {
                    const token = self.getNextToken();
                    if (token.id != Token.Id.Pipe) {
                        if (opt_ctx != OptionalCtx.Optional) {
                            return self.parseError(token, "expected {}, found {}.",
                                @tagName(Token.Id.Pipe),
                                @tagName(token.id));
                        }

                        self.putBackToken(token);
                        continue;
                    }

                    const node = try self.createToCtxNode(arena, opt_ctx, ast.NodePayload,
                        ast.NodePayload {
                            .base = undefined,
                            .lpipe = token,
                            .error_symbol = undefined,
                            .rpipe = undefined
                        }
                    );

                    stack.append(State {
                        .ExpectTokenSave = ExpectTokenSave {
                            .id = Token.Id.Pipe,
                            .ptr = &node.rpipe,
                        }
                    }) catch unreachable;
                    try stack.append(State { .Identifier = OptionalCtx { .Required = &node.error_symbol } });
                    continue;
                },
                State.PointerPayload => |opt_ctx| {
                    const token = self.getNextToken();
                    if (token.id != Token.Id.Pipe) {
                        if (opt_ctx != OptionalCtx.Optional) {
                            return self.parseError(token, "expected {}, found {}.",
                                @tagName(Token.Id.Pipe),
                                @tagName(token.id));
                        }

                        self.putBackToken(token);
                        continue;
                    }

                    const node = try self.createToCtxNode(arena, opt_ctx, ast.NodePointerPayload,
                        ast.NodePointerPayload {
                            .base = undefined,
                            .lpipe = token,
                            .ptr_token = null,
                            .value_symbol = undefined,
                            .rpipe = undefined
                        }
                    );

                    stack.append(State {
                        .ExpectTokenSave = ExpectTokenSave {
                            .id = Token.Id.Pipe,
                            .ptr = &node.rpipe,
                        }
                    }) catch unreachable;
                    try stack.append(State { .Identifier = OptionalCtx { .Required = &node.value_symbol } });
                    try stack.append(State {
                        .OptionalTokenSave = OptionalTokenSave {
                            .id = Token.Id.Asterisk,
                            .ptr = &node.ptr_token,
                        }
                    });
                    continue;
                },
                State.PointerIndexPayload => |opt_ctx| {
                    const token = self.getNextToken();
                    if (token.id != Token.Id.Pipe) {
                        if (opt_ctx != OptionalCtx.Optional) {
                            return self.parseError(token, "expected {}, found {}.",
                                @tagName(Token.Id.Pipe),
                                @tagName(token.id));
                        }

                        self.putBackToken(token);
                        continue;
                    }

                    const node = try self.createToCtxNode(arena, opt_ctx, ast.NodePointerIndexPayload,
                        ast.NodePointerIndexPayload {
                            .base = undefined,
                            .lpipe = token,
                            .ptr_token = null,
                            .value_symbol = undefined,
                            .index_symbol = null,
                            .rpipe = undefined
                        }
                    );

                    stack.append(State {
                        .ExpectTokenSave = ExpectTokenSave {
                            .id = Token.Id.Pipe,
                            .ptr = &node.rpipe,
                        }
                    }) catch unreachable;
                    try stack.append(State { .Identifier = OptionalCtx { .RequiredNull = &node.index_symbol } });
                    try stack.append(State { .IfToken = Token.Id.Comma });
                    try stack.append(State { .Identifier = OptionalCtx { .Required = &node.value_symbol } });
                    try stack.append(State {
                        .OptionalTokenSave = OptionalTokenSave {
                            .id = Token.Id.Asterisk,
                            .ptr = &node.ptr_token,
                        }
                    });
                    continue;
                },


                State.Expression => |opt_ctx| {
                    const token = self.getNextToken();
                    switch (token.id) {
                        Token.Id.Keyword_return, Token.Id.Keyword_break, Token.Id.Keyword_continue => {
                            const node = try self.createToCtxNode(arena, opt_ctx, ast.NodeControlFlowExpression,
                                ast.NodeControlFlowExpression {
                                    .base = undefined,
                                    .ltoken = token,
                                    .kind = undefined,
                                    .rhs = null,
                                }
                            );

                            stack.append(State { .Expression = OptionalCtx { .Optional = &node.rhs } }) catch unreachable;

                            switch (token.id) {
                                Token.Id.Keyword_break => {
                                    node.kind = ast.NodeControlFlowExpression.Kind { .Break = null };
                                    try stack.append(State { .Identifier = OptionalCtx { .RequiredNull = &node.kind.Break } });
                                    try stack.append(State { .IfToken = Token.Id.Colon });
                                },
                                Token.Id.Keyword_continue => {
                                    node.kind = ast.NodeControlFlowExpression.Kind { .Continue = null };
                                    try stack.append(State { .Identifier = OptionalCtx { .RequiredNull = &node.kind.Continue } });
                                    try stack.append(State { .IfToken = Token.Id.Colon });
                                },
                                Token.Id.Keyword_return => {
                                    node.kind = ast.NodeControlFlowExpression.Kind.Return;
                                },
                                else => unreachable,
                            }
                            continue;
                        },
                        Token.Id.Keyword_try, Token.Id.Keyword_cancel, Token.Id.Keyword_resume => {
                            const node = try self.createToCtxNode(arena, opt_ctx, ast.NodePrefixOp,
                                ast.NodePrefixOp {
                                    .base = undefined,
                                    .op_token = token,
                                    .op = switch (token.id) {
                                        Token.Id.Keyword_try => ast.NodePrefixOp.PrefixOp { .Try = void{} },
                                        Token.Id.Keyword_cancel => ast.NodePrefixOp.PrefixOp { .Cancel = void{} },
                                        Token.Id.Keyword_resume => ast.NodePrefixOp.PrefixOp { .Resume = void{} },
                                        else => unreachable,
                                    },
                                    .rhs = undefined,
                                }
                            );

                            stack.append(State { .Expression = OptionalCtx { .Required = &node.rhs } }) catch unreachable;
                            continue;
                        },
                        else => {
                            if (!try self.parseBlockExpr(&stack, arena, opt_ctx, token)) {
                                self.putBackToken(token);
                                stack.append(State { .UnwrapExpressionBegin = opt_ctx }) catch unreachable;
                            }
                            continue;
                        }
                    }
                },
                State.RangeExpressionBegin => |opt_ctx| {
                    stack.append(State { .RangeExpressionEnd = opt_ctx }) catch unreachable;
                    try stack.append(State { .Expression = opt_ctx });
                    continue;
                },
                State.RangeExpressionEnd => |opt_ctx| {
                    const lhs = opt_ctx.get() ?? continue;

                    if (self.eatToken(Token.Id.Ellipsis3)) |ellipsis3| {
                        const node = try self.createToCtxNode(arena, opt_ctx, ast.NodeInfixOp,
                            ast.NodeInfixOp {
                                .base = undefined,
                                .lhs = lhs,
                                .op_token = ellipsis3,
                                .op = ast.NodeInfixOp.InfixOp.Range,
                                .rhs = undefined,
                            }
                        );
                        stack.append(State { .Expression = OptionalCtx { .Required = &node.rhs } }) catch unreachable;
                        continue;
                    }
                },
                State.AssignmentExpressionBegin => |opt_ctx| {
                    stack.append(State { .AssignmentExpressionEnd = opt_ctx }) catch unreachable;
                    try stack.append(State { .Expression = opt_ctx });
                    continue;
                },

                State.AssignmentExpressionEnd => |opt_ctx| {
                    const lhs = opt_ctx.get() ?? continue;

                    const token = self.getNextToken();
                    if (tokenIdToAssignment(token.id)) |ass_id| {
                        const node = try self.createToCtxNode(arena, opt_ctx, ast.NodeInfixOp,
                            ast.NodeInfixOp {
                                .base = undefined,
                                .lhs = lhs,
                                .op_token = token,
                                .op = ass_id,
                                .rhs = undefined,
                            }
                        );
                        stack.append(State { .AssignmentExpressionEnd = opt_ctx.toRequired() }) catch unreachable;
                        try stack.append(State { .Expression = OptionalCtx { .Required = &node.rhs } });
                        continue;
                    } else {
                        self.putBackToken(token);
                        continue;
                    }
                },

                State.UnwrapExpressionBegin => |opt_ctx| {
                    stack.append(State { .UnwrapExpressionEnd = opt_ctx }) catch unreachable;
                    try stack.append(State { .BoolOrExpressionBegin = opt_ctx });
                    continue;
                },

                State.UnwrapExpressionEnd => |opt_ctx| {
                    const lhs = opt_ctx.get() ?? continue;

                    const token = self.getNextToken();
                    if (tokenIdToUnwrapExpr(token.id)) |unwrap_id| {
                        const node = try self.createToCtxNode(arena, opt_ctx, ast.NodeInfixOp,
                            ast.NodeInfixOp {
                                .base = undefined,
                                .lhs = lhs,
                                .op_token = token,
                                .op = unwrap_id,
                                .rhs = undefined,
                            }
                        );

                        stack.append(State { .UnwrapExpressionEnd = opt_ctx.toRequired() }) catch unreachable;
                        try stack.append(State { .Expression = OptionalCtx { .Required = &node.rhs } });

                        if (node.op == ast.NodeInfixOp.InfixOp.Catch) {
                            try stack.append(State { .Payload = OptionalCtx { .Optional = &node.op.Catch } });
                        }
                        continue;
                    } else {
                        self.putBackToken(token);
                        continue;
                    }
                },

                State.BoolOrExpressionBegin => |opt_ctx| {
                    stack.append(State { .BoolOrExpressionEnd = opt_ctx }) catch unreachable;
                    try stack.append(State { .BoolAndExpressionBegin = opt_ctx });
                    continue;
                },

                State.BoolOrExpressionEnd => |opt_ctx| {
                    const lhs = opt_ctx.get() ?? continue;

                    if (self.eatToken(Token.Id.Keyword_or)) |or_token| {
                        const node = try self.createToCtxNode(arena, opt_ctx, ast.NodeInfixOp,
                            ast.NodeInfixOp {
                                .base = undefined,
                                .lhs = lhs,
                                .op_token = or_token,
                                .op = ast.NodeInfixOp.InfixOp.BoolOr,
                                .rhs = undefined,
                            }
                        );
                        stack.append(State { .BoolOrExpressionEnd = opt_ctx.toRequired() }) catch unreachable;
                        try stack.append(State { .BoolAndExpressionBegin = OptionalCtx { .Required = &node.rhs } });
                        continue;
                    }
                },

                State.BoolAndExpressionBegin => |opt_ctx| {
                    stack.append(State { .BoolAndExpressionEnd = opt_ctx }) catch unreachable;
                    try stack.append(State { .ComparisonExpressionBegin = opt_ctx });
                    continue;
                },

                State.BoolAndExpressionEnd => |opt_ctx| {
                    const lhs = opt_ctx.get() ?? continue;

                    if (self.eatToken(Token.Id.Keyword_and)) |and_token| {
                        const node = try self.createToCtxNode(arena, opt_ctx, ast.NodeInfixOp,
                            ast.NodeInfixOp {
                                .base = undefined,
                                .lhs = lhs,
                                .op_token = and_token,
                                .op = ast.NodeInfixOp.InfixOp.BoolAnd,
                                .rhs = undefined,
                            }
                        );
                        stack.append(State { .BoolAndExpressionEnd = opt_ctx.toRequired() }) catch unreachable;
                        try stack.append(State { .ComparisonExpressionBegin = OptionalCtx { .Required = &node.rhs } });
                        continue;
                    }
                },

                State.ComparisonExpressionBegin => |opt_ctx| {
                    stack.append(State { .ComparisonExpressionEnd = opt_ctx }) catch unreachable;
                    try stack.append(State { .BinaryOrExpressionBegin = opt_ctx });
                    continue;
                },

                State.ComparisonExpressionEnd => |opt_ctx| {
                    const lhs = opt_ctx.get() ?? continue;

                    const token = self.getNextToken();
                    if (tokenIdToComparison(token.id)) |comp_id| {
                        const node = try self.createToCtxNode(arena, opt_ctx, ast.NodeInfixOp,
                            ast.NodeInfixOp {
                                .base = undefined,
                                .lhs = lhs,
                                .op_token = token,
                                .op = comp_id,
                                .rhs = undefined,
                            }
                        );
                        stack.append(State { .ComparisonExpressionEnd = opt_ctx.toRequired() }) catch unreachable;
                        try stack.append(State { .BinaryOrExpressionBegin = OptionalCtx { .Required = &node.rhs } });
                        continue;
                    } else {
                        self.putBackToken(token);
                        continue;
                    }
                },

                State.BinaryOrExpressionBegin => |opt_ctx| {
                    stack.append(State { .BinaryOrExpressionEnd = opt_ctx }) catch unreachable;
                    try stack.append(State { .BinaryXorExpressionBegin = opt_ctx });
                    continue;
                },

                State.BinaryOrExpressionEnd => |opt_ctx| {
                    const lhs = opt_ctx.get() ?? continue;

                    if (self.eatToken(Token.Id.Pipe)) |pipe| {
                        const node = try self.createToCtxNode(arena, opt_ctx, ast.NodeInfixOp,
                            ast.NodeInfixOp {
                                .base = undefined,
                                .lhs = lhs,
                                .op_token = pipe,
                                .op = ast.NodeInfixOp.InfixOp.BitOr,
                                .rhs = undefined,
                            }
                        );
                        stack.append(State { .BinaryOrExpressionEnd = opt_ctx.toRequired() }) catch unreachable;
                        try stack.append(State { .BinaryXorExpressionBegin = OptionalCtx { .Required = &node.rhs } });
                        continue;
                    }
                },

                State.BinaryXorExpressionBegin => |opt_ctx| {
                    stack.append(State { .BinaryXorExpressionEnd = opt_ctx }) catch unreachable;
                    try stack.append(State { .BinaryAndExpressionBegin = opt_ctx });
                    continue;
                },

                State.BinaryXorExpressionEnd => |opt_ctx| {
                    const lhs = opt_ctx.get() ?? continue;

                    if (self.eatToken(Token.Id.Caret)) |caret| {
                        const node = try self.createToCtxNode(arena, opt_ctx, ast.NodeInfixOp,
                            ast.NodeInfixOp {
                                .base = undefined,
                                .lhs = lhs,
                                .op_token = caret,
                                .op = ast.NodeInfixOp.InfixOp.BitXor,
                                .rhs = undefined,
                            }
                        );
                        stack.append(State { .BinaryXorExpressionEnd = opt_ctx.toRequired() }) catch unreachable;
                        try stack.append(State { .BinaryAndExpressionBegin = OptionalCtx { .Required = &node.rhs } });
                        continue;
                    }
                },

                State.BinaryAndExpressionBegin => |opt_ctx| {
                    stack.append(State { .BinaryAndExpressionEnd = opt_ctx }) catch unreachable;
                    try stack.append(State { .BitShiftExpressionBegin = opt_ctx });
                    continue;
                },

                State.BinaryAndExpressionEnd => |opt_ctx| {
                    const lhs = opt_ctx.get() ?? continue;

                    if (self.eatToken(Token.Id.Ampersand)) |ampersand| {
                        const node = try self.createToCtxNode(arena, opt_ctx, ast.NodeInfixOp,
                            ast.NodeInfixOp {
                                .base = undefined,
                                .lhs = lhs,
                                .op_token = ampersand,
                                .op = ast.NodeInfixOp.InfixOp.BitAnd,
                                .rhs = undefined,
                            }
                        );
                        stack.append(State { .BinaryAndExpressionEnd = opt_ctx.toRequired() }) catch unreachable;
                        try stack.append(State { .BitShiftExpressionBegin = OptionalCtx { .Required = &node.rhs } });
                        continue;
                    }
                },

                State.BitShiftExpressionBegin => |opt_ctx| {
                    stack.append(State { .BitShiftExpressionEnd = opt_ctx }) catch unreachable;
                    try stack.append(State { .AdditionExpressionBegin = opt_ctx });
                    continue;
                },

                State.BitShiftExpressionEnd => |opt_ctx| {
                    const lhs = opt_ctx.get() ?? continue;

                    const token = self.getNextToken();
                    if (tokenIdToBitShift(token.id)) |bitshift_id| {
                        const node = try self.createToCtxNode(arena, opt_ctx, ast.NodeInfixOp,
                            ast.NodeInfixOp {
                                .base = undefined,
                                .lhs = lhs,
                                .op_token = token,
                                .op = bitshift_id,
                                .rhs = undefined,
                            }
                        );
                        stack.append(State { .BitShiftExpressionEnd = opt_ctx.toRequired() }) catch unreachable;
                        try stack.append(State { .AdditionExpressionBegin = OptionalCtx { .Required = &node.rhs } });
                        continue;
                    } else {
                        self.putBackToken(token);
                        continue;
                    }
                },

                State.AdditionExpressionBegin => |opt_ctx| {
                    stack.append(State { .AdditionExpressionEnd = opt_ctx }) catch unreachable;
                    try stack.append(State { .MultiplyExpressionBegin = opt_ctx });
                    continue;
                },

                State.AdditionExpressionEnd => |opt_ctx| {
                    const lhs = opt_ctx.get() ?? continue;

                    const token = self.getNextToken();
                    if (tokenIdToAddition(token.id)) |add_id| {
                        const node = try self.createToCtxNode(arena, opt_ctx, ast.NodeInfixOp,
                            ast.NodeInfixOp {
                                .base = undefined,
                                .lhs = lhs,
                                .op_token = token,
                                .op = add_id,
                                .rhs = undefined,
                            }
                        );
                        stack.append(State { .AdditionExpressionEnd = opt_ctx.toRequired() }) catch unreachable;
                        try stack.append(State { .MultiplyExpressionBegin = OptionalCtx { .Required = &node.rhs } });
                        continue;
                    } else {
                        self.putBackToken(token);
                        continue;
                    }
                },

                State.MultiplyExpressionBegin => |opt_ctx| {
                    stack.append(State { .MultiplyExpressionEnd = opt_ctx }) catch unreachable;
                    try stack.append(State { .CurlySuffixExpressionBegin = opt_ctx });
                    continue;
                },

                State.MultiplyExpressionEnd => |opt_ctx| {
                    const lhs = opt_ctx.get() ?? continue;

                    const token = self.getNextToken();
                    if (tokenIdToMultiply(token.id)) |mult_id| {
                        const node = try self.createToCtxNode(arena, opt_ctx, ast.NodeInfixOp,
                            ast.NodeInfixOp {
                                .base = undefined,
                                .lhs = lhs,
                                .op_token = token,
                                .op = mult_id,
                                .rhs = undefined,
                            }
                        );
                        stack.append(State { .MultiplyExpressionEnd = opt_ctx.toRequired() }) catch unreachable;
                        try stack.append(State { .CurlySuffixExpressionBegin = OptionalCtx { .Required = &node.rhs } });
                        continue;
                    } else {
                        self.putBackToken(token);
                        continue;
                    }
                },

                State.CurlySuffixExpressionBegin => |opt_ctx| {
                    stack.append(State { .CurlySuffixExpressionEnd = opt_ctx }) catch unreachable;
                    try stack.append(State { .IfToken = Token.Id.LBrace });
                    try stack.append(State { .TypeExprBegin = opt_ctx });
                    continue;
                },

                State.CurlySuffixExpressionEnd => |opt_ctx| {
                    const lhs = opt_ctx.get() ?? continue;

                    if (self.isPeekToken(Token.Id.Period)) {
                        const node = try self.createToCtxNode(arena, opt_ctx, ast.NodeSuffixOp,
                            ast.NodeSuffixOp {
                                .base = undefined,
                                .lhs = lhs,
                                .op = ast.NodeSuffixOp.SuffixOp {
                                    .StructInitializer = ArrayList(&ast.NodeFieldInitializer).init(arena),
                                },
                                .rtoken = undefined,
                            }
                        );
                        stack.append(State { .CurlySuffixExpressionEnd = opt_ctx.toRequired() }) catch unreachable;
                        try stack.append(State { .IfToken = Token.Id.LBrace });
                        try stack.append(State {
                            .FieldInitListItemOrEnd = ListSave(&ast.NodeFieldInitializer) {
                                .list = &node.op.StructInitializer,
                                .ptr = &node.rtoken,
                            }
                        });
                        continue;
                    }

                    const node = try self.createToCtxNode(arena, opt_ctx, ast.NodeSuffixOp,
                        ast.NodeSuffixOp {
                            .base = undefined,
                            .lhs = lhs,
                            .op = ast.NodeSuffixOp.SuffixOp {
                                .ArrayInitializer = ArrayList(&ast.Node).init(arena),
                            },
                            .rtoken = undefined,
                        }
                    );
                    stack.append(State { .CurlySuffixExpressionEnd = opt_ctx.toRequired() }) catch unreachable;
                    try stack.append(State { .IfToken = Token.Id.LBrace });
                    try stack.append(State {
                        .ExprListItemOrEnd = ExprListCtx {
                            .list = &node.op.ArrayInitializer,
                            .end = Token.Id.RBrace,
                            .ptr = &node.rtoken,
                        }
                    });
                    continue;
                },

                State.TypeExprBegin => |opt_ctx| {
                    stack.append(State { .TypeExprEnd = opt_ctx }) catch unreachable;
                    try stack.append(State { .PrefixOpExpression = opt_ctx });
                    continue;
                },

                State.TypeExprEnd => |opt_ctx| {
                    const lhs = opt_ctx.get() ?? continue;

                    if (self.eatToken(Token.Id.Bang)) |bang| {
                        const node = try self.createToCtxNode(arena, opt_ctx, ast.NodeInfixOp,
                            ast.NodeInfixOp {
                                .base = undefined,
                                .lhs = lhs,
                                .op_token = bang,
                                .op = ast.NodeInfixOp.InfixOp.ErrorUnion,
                                .rhs = undefined,
                            }
                        );
                        stack.append(State { .TypeExprEnd = opt_ctx.toRequired() }) catch unreachable;
                        try stack.append(State { .PrefixOpExpression = OptionalCtx { .Required = &node.rhs } });
                        continue;
                    }
                },

                State.PrefixOpExpression => |opt_ctx| {
                    const token = self.getNextToken();
                    if (tokenIdToPrefixOp(token.id)) |prefix_id| {
                        var node = try self.createToCtxNode(arena, opt_ctx, ast.NodePrefixOp,
                            ast.NodePrefixOp {
                                .base = undefined,
                                .op_token = token,
                                .op = prefix_id,
                                .rhs = undefined,
                            }
                        );

                        // Treat '**' token as two derefs
                        if (token.id == Token.Id.AsteriskAsterisk) {
                            const child = try self.createNode(arena, ast.NodePrefixOp,
                                ast.NodePrefixOp {
                                    .base = undefined,
                                    .op_token = token,
                                    .op = prefix_id,
                                    .rhs = undefined,
                                }
                            );
                            node.rhs = &child.base;
                            node = child;
                        }

                        stack.append(State { .TypeExprBegin = OptionalCtx { .Required = &node.rhs } }) catch unreachable;
                        if (node.op == ast.NodePrefixOp.PrefixOp.AddrOf) {
                            try stack.append(State { .AddrOfModifiers = &node.op.AddrOf });
                        }
                        continue;
                    } else {
                        self.putBackToken(token);
                        stack.append(State { .SuffixOpExpressionBegin = opt_ctx }) catch unreachable;
                        continue;
                    }
                },

                State.SuffixOpExpressionBegin => |opt_ctx| {
                    if (self.eatToken(Token.Id.Keyword_async)) |async_token| {
                        const async_node = try self.createNode(arena, ast.NodeAsyncAttribute,
                            ast.NodeAsyncAttribute {
                                .base = undefined,
                                .async_token = async_token,
                                .allocator_type = null,
                                .rangle_bracket = null,
                            }
                        );
                        stack.append(State {
                            .AsyncEnd = AsyncEndCtx {
                                .ctx = opt_ctx,
                                .attribute = async_node,
                            }
                        }) catch unreachable;
                        try stack.append(State { .SuffixOpExpressionEnd = opt_ctx.toRequired() });
                        try stack.append(State { .PrimaryExpression = opt_ctx.toRequired() });
                        try stack.append(State { .AsyncAllocator = async_node });
                        continue;
                    }

                    stack.append(State { .SuffixOpExpressionEnd = opt_ctx }) catch unreachable;
                    try stack.append(State { .PrimaryExpression = opt_ctx });
                    continue;
                },

                State.SuffixOpExpressionEnd => |opt_ctx| {
                    const lhs = opt_ctx.get() ?? continue;

                    const token = self.getNextToken();
                    switch (token.id) {
                        Token.Id.LParen => {
                            const node = try self.createToCtxNode(arena, opt_ctx, ast.NodeSuffixOp,
                                ast.NodeSuffixOp {
                                    .base = undefined,
                                    .lhs = lhs,
                                    .op = ast.NodeSuffixOp.SuffixOp {
                                        .Call = ast.NodeSuffixOp.CallInfo {
                                            .params = ArrayList(&ast.Node).init(arena),
                                            .async_attr = null,
                                        }
                                    },
                                    .rtoken = undefined,
                                }
                            );
                            stack.append(State { .SuffixOpExpressionEnd = opt_ctx.toRequired() }) catch unreachable;
                            try stack.append(State {
                                .ExprListItemOrEnd = ExprListCtx {
                                    .list = &node.op.Call.params,
                                    .end = Token.Id.RParen,
                                    .ptr = &node.rtoken,
                                }
                            });
                            continue;
                        },
                        Token.Id.LBracket => {
                            const node = try self.createToCtxNode(arena, opt_ctx, ast.NodeSuffixOp,
                                ast.NodeSuffixOp {
                                    .base = undefined,
                                    .lhs = lhs,
                                    .op = ast.NodeSuffixOp.SuffixOp {
                                        .ArrayAccess = undefined,
                                    },
                                    .rtoken = undefined
                                }
                            );
                            stack.append(State { .SuffixOpExpressionEnd = opt_ctx.toRequired() }) catch unreachable;
                            try stack.append(State { .SliceOrArrayAccess = node });
                            try stack.append(State { .Expression = OptionalCtx { .Required = &node.op.ArrayAccess }});
                            continue;
                        },
                        Token.Id.Period => {
                            const node = try self.createToCtxNode(arena, opt_ctx, ast.NodeInfixOp,
                                ast.NodeInfixOp {
                                    .base = undefined,
                                    .lhs = lhs,
                                    .op_token = token,
                                    .op = ast.NodeInfixOp.InfixOp.Period,
                                    .rhs = undefined,
                                }
                            );
                            stack.append(State { .SuffixOpExpressionEnd = opt_ctx.toRequired() }) catch unreachable;
                            try stack.append(State { .Identifier = OptionalCtx { .Required = &node.rhs } });
                            continue;
                        },
                        else => {
                            self.putBackToken(token);
                            continue;
                        },
                    }
                },

                State.PrimaryExpression => |opt_ctx| {
                    const token = self.getNextToken();
                    switch (token.id) {
                        Token.Id.IntegerLiteral => {
                            _ = try self.createToCtxLiteral(arena, opt_ctx, ast.NodeStringLiteral, token);
                            continue;
                        },
                        Token.Id.FloatLiteral => {
                            _ = try self.createToCtxLiteral(arena, opt_ctx, ast.NodeFloatLiteral, token);
                            continue;
                        },
                        Token.Id.CharLiteral => {
                            _ = try self.createToCtxLiteral(arena, opt_ctx, ast.NodeCharLiteral, token);
                            continue;
                        },
                        Token.Id.Keyword_undefined => {
                            _ = try self.createToCtxLiteral(arena, opt_ctx, ast.NodeUndefinedLiteral, token);
                            continue;
                        },
                        Token.Id.Keyword_true, Token.Id.Keyword_false => {
                            _ = try self.createToCtxLiteral(arena, opt_ctx, ast.NodeBoolLiteral, token);
                            continue;
                        },
                        Token.Id.Keyword_null => {
                            _ = try self.createToCtxLiteral(arena, opt_ctx, ast.NodeNullLiteral, token);
                            continue;
                        },
                        Token.Id.Keyword_this => {
                            _ = try self.createToCtxLiteral(arena, opt_ctx, ast.NodeThisLiteral, token);
                            continue;
                        },
                        Token.Id.Keyword_var => {
                            _ = try self.createToCtxLiteral(arena, opt_ctx, ast.NodeVarType, token);
                            continue;
                        },
                        Token.Id.Keyword_unreachable => {
                            _ = try self.createToCtxLiteral(arena, opt_ctx, ast.NodeUnreachable, token);
                            continue;
                        },
                        Token.Id.StringLiteral, Token.Id.MultilineStringLiteralLine => {
                            opt_ctx.store((try self.parseStringLiteral(arena, token)) ?? unreachable);
                            continue;
                        },
                        Token.Id.LParen => {
                            const node = try self.createToCtxNode(arena, opt_ctx, ast.NodeGroupedExpression,
                                ast.NodeGroupedExpression {
                                    .base = undefined,
                                    .lparen = token,
                                    .expr = undefined,
                                    .rparen = undefined,
                                }
                            );
                            stack.append(State {
                                .ExpectTokenSave = ExpectTokenSave {
                                    .id = Token.Id.RParen,
                                    .ptr = &node.rparen,
                                }
                            }) catch unreachable;
                            try stack.append(State { .Expression = OptionalCtx { .Required = &node.expr } });
                            continue;
                        },
                        Token.Id.Builtin => {
                            const node = try self.createToCtxNode(arena, opt_ctx, ast.NodeBuiltinCall,
                                ast.NodeBuiltinCall {
                                    .base = undefined,
                                    .builtin_token = token,
                                    .params = ArrayList(&ast.Node).init(arena),
                                    .rparen_token = undefined,
                                }
                            );
                            stack.append(State {
                                .ExprListItemOrEnd = ExprListCtx {
                                    .list = &node.params,
                                    .end = Token.Id.RParen,
                                    .ptr = &node.rparen_token,
                                }
                            }) catch unreachable;
                            try stack.append(State { .ExpectToken = Token.Id.LParen, });
                            continue;
                        },
                        Token.Id.LBracket => {
                            const node = try self.createToCtxNode(arena, opt_ctx, ast.NodePrefixOp,
                                ast.NodePrefixOp {
                                    .base = undefined,
                                    .op_token = token,
                                    .op = undefined,
                                    .rhs = undefined,
                                }
                            );
                            stack.append(State { .SliceOrArrayType = node }) catch unreachable;
                            continue;
                        },
                        Token.Id.Keyword_error => {
                            stack.append(State {
                                .ErrorTypeOrSetDecl = ErrorTypeOrSetDeclCtx {
                                    .error_token = token,
                                    .opt_ctx = opt_ctx
                                }
                            }) catch unreachable;
                            continue;
                        },
                        Token.Id.Keyword_packed => {
                            stack.append(State {
                                .ContainerKind = ContainerKindCtx {
                                    .opt_ctx = opt_ctx,
                                    .ltoken = token,
                                    .layout = ast.NodeContainerDecl.Layout.Packed,
                                },
                            }) catch unreachable;
                            continue;
                        },
                        Token.Id.Keyword_extern => {
                            stack.append(State {
                                .ExternType = ExternTypeCtx {
                                    .opt_ctx = opt_ctx,
                                    .extern_token = token,
                                },
                            }) catch unreachable;
                            continue;
                        },
                        Token.Id.Keyword_struct, Token.Id.Keyword_union, Token.Id.Keyword_enum => {
                            self.putBackToken(token);
                            stack.append(State {
                                .ContainerKind = ContainerKindCtx {
                                    .opt_ctx = opt_ctx,
                                    .ltoken = token,
                                    .layout = ast.NodeContainerDecl.Layout.Auto,
                                },
                            }) catch unreachable;
                            continue;
                        },
                        Token.Id.Identifier => {
                            stack.append(State {
                                .MaybeLabeledExpression = MaybeLabeledExpressionCtx {
                                    .label = token,
                                    .opt_ctx = opt_ctx
                                }
                            }) catch unreachable;
                            continue;
                        },
                        Token.Id.Keyword_fn => {
                            const fn_proto = try self.createToCtxNode(arena, opt_ctx, ast.NodeFnProto,
                                ast.NodeFnProto {
                                    .base = undefined,
                                    .visib_token = null,
                                    .name_token = null,
                                    .fn_token = token,
                                    .params = ArrayList(&ast.Node).init(arena),
                                    .return_type = undefined,
                                    .var_args_token = null,
                                    .extern_export_inline_token = null,
                                    .cc_token = null,
                                    .async_attr = null,
                                    .body_node = null,
                                    .lib_name = null,
                                    .align_expr = null,
                                }
                            );
                            stack.append(State { .FnProto = fn_proto }) catch unreachable;
                            continue;
                        },
                        Token.Id.Keyword_nakedcc, Token.Id.Keyword_stdcallcc => {
                            const fn_proto = try self.createToCtxNode(arena, opt_ctx, ast.NodeFnProto,
                                ast.NodeFnProto {
                                    .base = undefined,
                                    .visib_token = null,
                                    .name_token = null,
                                    .fn_token = undefined,
                                    .params = ArrayList(&ast.Node).init(arena),
                                    .return_type = undefined,
                                    .var_args_token = null,
                                    .extern_export_inline_token = null,
                                    .cc_token = token,
                                    .async_attr = null,
                                    .body_node = null,
                                    .lib_name = null,
                                    .align_expr = null,
                                }
                            );
                            stack.append(State { .FnProto = fn_proto }) catch unreachable;
                            try stack.append(State {
                                .ExpectTokenSave = ExpectTokenSave {
                                    .id = Token.Id.Keyword_fn,
                                    .ptr = &fn_proto.fn_token
                                }
                            });
                            continue;
                        },
                        Token.Id.Keyword_asm => {
                            const node = try self.createToCtxNode(arena, opt_ctx, ast.NodeAsm,
                                ast.NodeAsm {
                                    .base = undefined,
                                    .asm_token = token,
                                    .volatile_token = null,
                                    .template = undefined,
                                    //.tokens = ArrayList(ast.NodeAsm.AsmToken).init(arena),
                                    .outputs = ArrayList(&ast.NodeAsmOutput).init(arena),
                                    .inputs = ArrayList(&ast.NodeAsmInput).init(arena),
                                    .cloppers = ArrayList(&ast.Node).init(arena),
                                    .rparen = undefined,
                                }
                            );
                            stack.append(State {
                                .ExpectTokenSave = ExpectTokenSave {
                                    .id = Token.Id.RParen,
                                    .ptr = &node.rparen,
                                }
                            }) catch unreachable;
                            try stack.append(State { .AsmClopperItems = &node.cloppers });
                            try stack.append(State { .IfToken = Token.Id.Colon });
                            try stack.append(State { .AsmInputItems = &node.inputs });
                            try stack.append(State { .IfToken = Token.Id.Colon });
                            try stack.append(State { .AsmOutputItems = &node.outputs });
                            try stack.append(State { .IfToken = Token.Id.Colon });
                            try stack.append(State { .StringLiteral = OptionalCtx { .Required = &node.template } });
                            try stack.append(State { .ExpectToken = Token.Id.LParen });
                            try stack.append(State {
                                .OptionalTokenSave = OptionalTokenSave {
                                    .id = Token.Id.Keyword_volatile,
                                    .ptr = &node.volatile_token,
                                }
                            });
                        },
                        Token.Id.Keyword_inline => {
                            stack.append(State {
                                .Inline = InlineCtx {
                                    .label = null,
                                    .inline_token = token,
                                    .opt_ctx = opt_ctx,
                                }
                            }) catch unreachable;
                            continue;
                        },
                        else => {
                            if (!try self.parseBlockExpr(&stack, arena, opt_ctx, token)) {
                                self.putBackToken(token);
                                if (opt_ctx != OptionalCtx.Optional) {
                                    return self.parseError(token, "expected primary expression, found {}", @tagName(token.id));
                                }
                            }
                            continue;
                        }
                    }
                },


                State.ErrorTypeOrSetDecl => |ctx| {
                    if (self.eatToken(Token.Id.LBrace) == null) {
                        _ = try self.createToCtxLiteral(arena, ctx.opt_ctx, ast.NodeErrorType, ctx.error_token);
                        continue;
                    }

                    const node = try self.createToCtxNode(arena, ctx.opt_ctx, ast.NodeErrorSetDecl,
                        ast.NodeErrorSetDecl {
                            .base = undefined,
                            .error_token = ctx.error_token,
                            .decls = ArrayList(&ast.Node).init(arena),
                            .rbrace_token = undefined,
                        }
                    );

                    stack.append(State {
                        .IdentifierListItemOrEnd = ListSave(&ast.Node) {
                            .list = &node.decls,
                            .ptr = &node.rbrace_token,
                        }
                    }) catch unreachable;
                    continue;
                },
                State.StringLiteral => |opt_ctx| {
                    const token = self.getNextToken();
                    opt_ctx.store(
                        (try self.parseStringLiteral(arena, token)) ?? {
                            self.putBackToken(token);
                            if (opt_ctx != OptionalCtx.Optional) {
                                return self.parseError(token, "expected primary expression, found {}", @tagName(token.id));
                            }

                            continue;
                        }
                    );
                },
                State.Identifier => |opt_ctx| {
                    if (self.eatToken(Token.Id.Identifier)) |ident_token| {
                        _ = try self.createToCtxLiteral(arena, opt_ctx, ast.NodeIdentifier, ident_token);
                        continue;
                    }

                    if (opt_ctx != OptionalCtx.Optional) {
                        const token = self.getNextToken();
                        return self.parseError(token, "expected identifier, found {}", @tagName(token.id));
                    }
                },


                State.ExpectToken => |token_id| {
                    _ = try self.expectToken(token_id);
                    continue;
                },
                State.ExpectTokenSave => |expect_token_save| {
                    *expect_token_save.ptr = try self.expectToken(expect_token_save.id);
                    continue;
                },
                State.IfToken => |token_id| {
                    if (self.eatToken(token_id)) |_| {
                        continue;
                    }

                    _ = stack.pop();
                    continue;
                },
                State.IfTokenSave => |if_token_save| {
                    if (self.eatToken(if_token_save.id)) |token| {
                        *if_token_save.ptr = token;
                        continue;
                    }

                    _ = stack.pop();
                    continue;
                },
                State.OptionalTokenSave => |optional_token_save| {
                    if (self.eatToken(optional_token_save.id)) |token| {
                        *optional_token_save.ptr = token;
                        continue;
                    }

                    continue;
                },
            }
        }
    }

    fn requireSemiColon(node: &const ast.Node) bool {
        var n = node;
        while (true) {
            switch (n.id) {
                ast.Node.Id.Root,
                ast.Node.Id.StructField,
                ast.Node.Id.UnionTag,
                ast.Node.Id.EnumTag,
                ast.Node.Id.ParamDecl,
                ast.Node.Id.Block,
                ast.Node.Id.Payload,
                ast.Node.Id.PointerPayload,
                ast.Node.Id.PointerIndexPayload,
                ast.Node.Id.Switch,
                ast.Node.Id.SwitchCase,
                ast.Node.Id.SwitchElse,
                ast.Node.Id.FieldInitializer,
                ast.Node.Id.LineComment,
                ast.Node.Id.TestDecl => return false,
                ast.Node.Id.While => {
                    const while_node = @fieldParentPtr(ast.NodeWhile, "base", n);
                    if (while_node.@"else") |@"else"| {
                        n = @"else".base;
                        continue;
                    }

                    return while_node.body.id != ast.Node.Id.Block;
                },
                ast.Node.Id.For => {
                    const for_node = @fieldParentPtr(ast.NodeFor, "base", n);
                    if (for_node.@"else") |@"else"| {
                        n = @"else".base;
                        continue;
                    }

                    return for_node.body.id != ast.Node.Id.Block;
                },
                ast.Node.Id.If => {
                    const if_node = @fieldParentPtr(ast.NodeIf, "base", n);
                    if (if_node.@"else") |@"else"| {
                        n = @"else".base;
                        continue;
                    }

                    return if_node.body.id != ast.Node.Id.Block;
                },
                ast.Node.Id.Else => {
                    const else_node = @fieldParentPtr(ast.NodeElse, "base", n);
                    n = else_node.body;
                    continue;
                },
                ast.Node.Id.Defer => {
                    const defer_node = @fieldParentPtr(ast.NodeDefer, "base", n);
                    return defer_node.expr.id != ast.Node.Id.Block;
                },
                ast.Node.Id.Comptime => {
                    const comptime_node = @fieldParentPtr(ast.NodeComptime, "base", n);
                    return comptime_node.expr.id != ast.Node.Id.Block;
                },
                ast.Node.Id.Suspend => {
                    const suspend_node = @fieldParentPtr(ast.NodeSuspend, "base", n);
                    if (suspend_node.body) |body| {
                        return body.id != ast.Node.Id.Block;
                    }

                    return true;
                },
                else => return true,
            }
        }
    }

    fn parseStringLiteral(self: &Parser, arena: &mem.Allocator, token: &const Token) !?&ast.Node {
        switch (token.id) {
            Token.Id.StringLiteral => {
                return &(try self.createLiteral(arena, ast.NodeStringLiteral, token)).base;
            },
            Token.Id.MultilineStringLiteralLine => {
                const node = try self.createNode(arena, ast.NodeMultilineStringLiteral,
                    ast.NodeMultilineStringLiteral {
                        .base = undefined,
                        .tokens = ArrayList(Token).init(arena),
                    }
                );
                try node.tokens.append(token);
                while (true) {
                    const multiline_str = self.getNextToken();
                    if (multiline_str.id != Token.Id.MultilineStringLiteralLine) {
                        self.putBackToken(multiline_str);
                        break;
                    }

                    try node.tokens.append(multiline_str);
                }

                return &node.base;
            },
            // TODO: We shouldn't need a cast, but:
            // zig: /home/jc/Documents/zig/src/ir.cpp:7962: TypeTableEntry* ir_resolve_peer_types(IrAnalyze*, AstNode*, IrInstruction**, size_t): Assertion `err_set_type != nullptr' failed.
            else => return (?&ast.Node)(null),
        }
    }

    fn parseBlockExpr(self: &Parser, stack: &ArrayList(State), arena: &mem.Allocator, ctx: &const OptionalCtx, token: &const Token) !bool {
        switch (token.id) {
            Token.Id.Keyword_suspend => {
                const node = try self.createToCtxNode(arena, ctx, ast.NodeSuspend,
                    ast.NodeSuspend {
                        .base = undefined,
                        .suspend_token = *token,
                        .payload = null,
                        .body = null,
                    }
                );

                stack.append(State { .SuspendBody = node }) catch unreachable;
                try stack.append(State { .Payload = OptionalCtx { .Optional = &node.payload } });
                return true;
            },
            Token.Id.Keyword_if => {
                const node = try self.createToCtxNode(arena, ctx, ast.NodeIf,
                    ast.NodeIf {
                        .base = undefined,
                        .if_token = *token,
                        .condition = undefined,
                        .payload = null,
                        .body = undefined,
                        .@"else" = null,
                    }
                );

                stack.append(State { .Else = &node.@"else" }) catch unreachable;
                try stack.append(State { .Expression = OptionalCtx { .Required = &node.body } });
                try stack.append(State { .PointerPayload = OptionalCtx { .Optional = &node.payload } });
                try stack.append(State { .ExpectToken = Token.Id.RParen });
                try stack.append(State { .Expression = OptionalCtx { .Required = &node.condition } });
                try stack.append(State { .ExpectToken = Token.Id.LParen });
                return true;
            },
            Token.Id.Keyword_while => {
                stack.append(State {
                    .While = LoopCtx {
                        .label = null,
                        .inline_token = null,
                        .loop_token = *token,
                        .opt_ctx = *ctx,
                    }
                }) catch unreachable;
                return true;
            },
            Token.Id.Keyword_for => {
                stack.append(State {
                    .For = LoopCtx {
                        .label = null,
                        .inline_token = null,
                        .loop_token = *token,
                        .opt_ctx = *ctx,
                    }
                }) catch unreachable;
                return true;
            },
            Token.Id.Keyword_switch => {
                const node = try self.createToCtxNode(arena, ctx, ast.NodeSwitch,
                    ast.NodeSwitch {
                        .base = undefined,
                        .switch_token = *token,
                        .expr = undefined,
                        .cases = ArrayList(&ast.NodeSwitchCase).init(arena),
                        .rbrace = undefined,
                    }
                );

                stack.append(State {
                    .SwitchCaseOrEnd = ListSave(&ast.NodeSwitchCase) {
                        .list = &node.cases,
                        .ptr = &node.rbrace,
                    },
                }) catch unreachable;
                try stack.append(State { .ExpectToken = Token.Id.LBrace });
                try stack.append(State { .ExpectToken = Token.Id.RParen });
                try stack.append(State { .Expression = OptionalCtx { .Required = &node.expr } });
                try stack.append(State { .ExpectToken = Token.Id.LParen });
                return true;
            },
            Token.Id.Keyword_comptime => {
                const node = try self.createToCtxNode(arena, ctx, ast.NodeComptime,
                    ast.NodeComptime {
                        .base = undefined,
                        .comptime_token = *token,
                        .expr = undefined,
                    }
                );
                try stack.append(State { .Expression = OptionalCtx { .Required = &node.expr } });
                return true;
            },
            Token.Id.LBrace => {
                const block = try self.createToCtxNode(arena, ctx, ast.NodeBlock,
                    ast.NodeBlock {
                        .base = undefined,
                        .label = null,
                        .lbrace = *token,
                        .statements = ArrayList(&ast.Node).init(arena),
                        .rbrace = undefined,
                    }
                );
                stack.append(State { .Block = block }) catch unreachable;
                return true;
            },
            else => {
                return false;
            }
        }
    }

    fn expectCommaOrEnd(self: &Parser, end: @TagType(Token.Id)) !?Token {
        var token = self.getNextToken();
        switch (token.id) {
            Token.Id.Comma => return null,
            else => {
                if (end == token.id) {
                    return token;
                }

                return self.parseError(token, "expected ',' or {}, found {}", @tagName(end), @tagName(token.id));
            },
        }
    }

    fn tokenIdToAssignment(id: &const Token.Id) ?ast.NodeInfixOp.InfixOp {
        // TODO: We have to cast all cases because of this:
        // error: expected type '?InfixOp', found '?@TagType(InfixOp)'
        return switch (*id) {
            Token.Id.AmpersandEqual => ast.NodeInfixOp.InfixOp { .AssignBitAnd = void{} },
            Token.Id.AngleBracketAngleBracketLeftEqual => ast.NodeInfixOp.InfixOp { .AssignBitShiftLeft = void{} },
            Token.Id.AngleBracketAngleBracketRightEqual => ast.NodeInfixOp.InfixOp { .AssignBitShiftRight = void{} },
            Token.Id.AsteriskEqual => ast.NodeInfixOp.InfixOp { .AssignTimes = void{} },
            Token.Id.AsteriskPercentEqual => ast.NodeInfixOp.InfixOp { .AssignTimesWarp = void{} },
            Token.Id.CaretEqual => ast.NodeInfixOp.InfixOp { .AssignBitXor = void{} },
            Token.Id.Equal => ast.NodeInfixOp.InfixOp { .Assign = void{} },
            Token.Id.MinusEqual => ast.NodeInfixOp.InfixOp { .AssignMinus = void{} },
            Token.Id.MinusPercentEqual => ast.NodeInfixOp.InfixOp { .AssignMinusWrap = void{} },
            Token.Id.PercentEqual => ast.NodeInfixOp.InfixOp { .AssignMod = void{} },
            Token.Id.PipeEqual => ast.NodeInfixOp.InfixOp { .AssignBitOr = void{} },
            Token.Id.PlusEqual => ast.NodeInfixOp.InfixOp { .AssignPlus = void{} },
            Token.Id.PlusPercentEqual => ast.NodeInfixOp.InfixOp { .AssignPlusWrap = void{} },
            Token.Id.SlashEqual => ast.NodeInfixOp.InfixOp { .AssignDiv = void{} },
            else => null,
        };
    }

    fn tokenIdToUnwrapExpr(id: @TagType(Token.Id)) ?ast.NodeInfixOp.InfixOp {
        return switch (id) {
            Token.Id.Keyword_catch => ast.NodeInfixOp.InfixOp { .Catch = null },
            Token.Id.QuestionMarkQuestionMark => ast.NodeInfixOp.InfixOp { .UnwrapMaybe = void{} },
            else => null,
        };
    }

    fn tokenIdToComparison(id: @TagType(Token.Id)) ?ast.NodeInfixOp.InfixOp {
        return switch (id) {
            Token.Id.BangEqual => ast.NodeInfixOp.InfixOp { .BangEqual = void{} },
            Token.Id.EqualEqual => ast.NodeInfixOp.InfixOp { .EqualEqual = void{} },
            Token.Id.AngleBracketLeft => ast.NodeInfixOp.InfixOp { .LessThan = void{} },
            Token.Id.AngleBracketLeftEqual => ast.NodeInfixOp.InfixOp { .LessOrEqual = void{} },
            Token.Id.AngleBracketRight => ast.NodeInfixOp.InfixOp { .GreaterThan = void{} },
            Token.Id.AngleBracketRightEqual => ast.NodeInfixOp.InfixOp { .GreaterOrEqual = void{} },
            else => null,
        };
    }

    fn tokenIdToBitShift(id: @TagType(Token.Id)) ?ast.NodeInfixOp.InfixOp {
        return switch (id) {
            Token.Id.AngleBracketAngleBracketLeft => ast.NodeInfixOp.InfixOp { .BitShiftLeft = void{} },
            Token.Id.AngleBracketAngleBracketRight => ast.NodeInfixOp.InfixOp { .BitShiftRight = void{} },
            else => null,
        };
    }

    fn tokenIdToAddition(id: @TagType(Token.Id)) ?ast.NodeInfixOp.InfixOp {
        return switch (id) {
            Token.Id.Minus => ast.NodeInfixOp.InfixOp { .Sub = void{} },
            Token.Id.MinusPercent => ast.NodeInfixOp.InfixOp { .SubWrap = void{} },
            Token.Id.Plus => ast.NodeInfixOp.InfixOp { .Add = void{} },
            Token.Id.PlusPercent => ast.NodeInfixOp.InfixOp { .AddWrap = void{} },
            Token.Id.PlusPlus => ast.NodeInfixOp.InfixOp { .ArrayCat = void{} },
            else => null,
        };
    }

    fn tokenIdToMultiply(id: @TagType(Token.Id)) ?ast.NodeInfixOp.InfixOp {
        return switch (id) {
            Token.Id.Slash => ast.NodeInfixOp.InfixOp { .Div = void{} },
            Token.Id.Asterisk => ast.NodeInfixOp.InfixOp { .Mult = void{} },
            Token.Id.AsteriskAsterisk => ast.NodeInfixOp.InfixOp { .ArrayMult = void{} },
            Token.Id.AsteriskPercent => ast.NodeInfixOp.InfixOp { .MultWrap = void{} },
            Token.Id.Percent => ast.NodeInfixOp.InfixOp { .Mod = void{} },
            Token.Id.PipePipe => ast.NodeInfixOp.InfixOp { .MergeErrorSets = void{} },
            else => null,
        };
    }

    fn tokenIdToPrefixOp(id: @TagType(Token.Id)) ?ast.NodePrefixOp.PrefixOp {
        return switch (id) {
            Token.Id.Bang => ast.NodePrefixOp.PrefixOp { .BoolNot = void{} },
            Token.Id.Tilde => ast.NodePrefixOp.PrefixOp { .BitNot = void{} },
            Token.Id.Minus => ast.NodePrefixOp.PrefixOp { .Negation = void{} },
            Token.Id.MinusPercent => ast.NodePrefixOp.PrefixOp { .NegationWrap = void{} },
            Token.Id.Asterisk, Token.Id.AsteriskAsterisk => ast.NodePrefixOp.PrefixOp { .Deref = void{} },
            Token.Id.Ampersand => ast.NodePrefixOp.PrefixOp {
                .AddrOf = ast.NodePrefixOp.AddrOfInfo {
                    .align_expr = null,
                    .bit_offset_start_token = null,
                    .bit_offset_end_token = null,
                    .const_token = null,
                    .volatile_token = null,
                },
            },
            Token.Id.QuestionMark => ast.NodePrefixOp.PrefixOp { .MaybeType = void{} },
            Token.Id.QuestionMarkQuestionMark => ast.NodePrefixOp.PrefixOp { .UnwrapMaybe = void{} },
            Token.Id.Keyword_await => ast.NodePrefixOp.PrefixOp { .Await = void{} },
            Token.Id.Keyword_try => ast.NodePrefixOp.PrefixOp { .Try = void{ } },
            else => null,
        };
    }

    fn createNode(self: &Parser, arena: &mem.Allocator, comptime T: type, init_to: &const T) !&T {
        const node = try arena.create(T);
        *node = *init_to;
        node.base = blk: {
            const id = ast.Node.typeToId(T);
            if (self.pending_line_comment_node) |comment_node| {
                self.pending_line_comment_node = null;
                break :blk ast.Node {.id = id, .comment = comment_node};
            }
            break :blk ast.Node {.id = id, .comment = null };
        };

        return node;
    }

    fn createAttachNode(self: &Parser, arena: &mem.Allocator, list: &ArrayList(&ast.Node), comptime T: type, init_to: &const T) !&T {
        const node = try self.createNode(arena, T, init_to);
        try list.append(&node.base);

        return node;
    }

    fn createToCtxNode(self: &Parser, arena: &mem.Allocator, opt_ctx: &const OptionalCtx, comptime T: type, init_to: &const T) !&T {
        const node = try self.createNode(arena, T, init_to);
        opt_ctx.store(&node.base);

        return node;
    }

    fn createLiteral(self: &Parser, arena: &mem.Allocator, comptime T: type, token: &const Token) !&T {
        return self.createNode(arena, T,
            T {
                .base = undefined,
                .token = *token,
            }
        );
    }

    fn createToCtxLiteral(self: &Parser, arena: &mem.Allocator, opt_ctx: &const OptionalCtx, comptime T: type, token: &const Token) !&T {
        const node = try self.createLiteral(arena, T, token);
        opt_ctx.store(&node.base);

        return node;
    }

    fn parseError(self: &Parser, token: &const Token, comptime fmt: []const u8, args: ...) (error{ParseError}) {
        const loc = self.tokenizer.getTokenLocation(0, token);
        warn("{}:{}:{}: error: " ++ fmt ++ "\n", self.source_file_name, loc.line + 1, loc.column + 1, args);
        warn("{}\n", self.tokenizer.buffer[loc.line_start..loc.line_end]);
        {
            var i: usize = 0;
            while (i < loc.column) : (i += 1) {
                warn(" ");
            }
        }
        {
            const caret_count = token.end - token.start;
            var i: usize = 0;
            while (i < caret_count) : (i += 1) {
                warn("~");
            }
        }
        warn("\n");
        return error.ParseError;
    }

    fn expectToken(self: &Parser, id: @TagType(Token.Id)) !Token {
        const token = self.getNextToken();
        if (token.id != id) {
            return self.parseError(token, "expected {}, found {}", @tagName(id), @tagName(token.id));
        }
        return token;
    }

    fn eatToken(self: &Parser, id: @TagType(Token.Id)) ?Token {
        if (self.isPeekToken(id)) {
            return self.getNextToken();
        }
        return null;
    }

    fn putBackToken(self: &Parser, token: &const Token) void {
        self.put_back_tokens[self.put_back_count] = *token;
        self.put_back_count += 1;
    }

    fn getNextToken(self: &Parser) Token {
        if (self.put_back_count != 0) {
            const put_back_index = self.put_back_count - 1;
            const put_back_token = self.put_back_tokens[put_back_index];
            self.put_back_count = put_back_index;
            return put_back_token;
        } else {
            return self.tokenizer.next();
        }
    }

    fn isPeekToken(self: &Parser, id: @TagType(Token.Id)) bool {
        const token = self.getNextToken();
        defer self.putBackToken(token);
        return id == token.id;
    }

    const RenderAstFrame = struct {
        node: &ast.Node,
        indent: usize,
    };

    pub fn renderAst(self: &Parser, stream: var, root_node: &ast.NodeRoot) !void {
        var stack = self.initUtilityArrayList(RenderAstFrame);
        defer self.deinitUtilityArrayList(stack);

        try stack.append(RenderAstFrame {
            .node = &root_node.base,
            .indent = 0,
        });

        while (stack.popOrNull()) |frame| {
            {
                var i: usize = 0;
                while (i < frame.indent) : (i += 1) {
                    try stream.print(" ");
                }
            }
            try stream.print("{}\n", @tagName(frame.node.id));
            var child_i: usize = 0;
            while (frame.node.iterate(child_i)) |child| : (child_i += 1) {
                try stack.append(RenderAstFrame {
                    .node = child,
                    .indent = frame.indent + 2,
                });
            }
        }
    }

    const RenderState = union(enum) {
        TopLevelDecl: &ast.Node,
        ParamDecl: &ast.Node,
        Text: []const u8,
        Expression: &ast.Node,
        VarDecl: &ast.NodeVarDecl,
        Statement: &ast.Node,
        FieldInitializer: &ast.NodeFieldInitializer,
        PrintIndent,
        Indent: usize,
    };

    pub fn renderSource(self: &Parser, stream: var, root_node: &ast.NodeRoot) !void {
        var stack = self.initUtilityArrayList(RenderState);
        defer self.deinitUtilityArrayList(stack);

        {
            try stack.append(RenderState { .Text = "\n"});

            var i = root_node.decls.len;
            while (i != 0) {
                i -= 1;
                const decl = root_node.decls.items[i];
                try stack.append(RenderState {.TopLevelDecl = decl});
                if (i != 0) {
                    try stack.append(RenderState {
                        .Text = blk: {
                            const prev_node = root_node.decls.at(i - 1);
                            const loc = self.tokenizer.getTokenLocation(prev_node.lastToken().end, decl.firstToken());
                            if (loc.line >= 2) {
                                break :blk "\n\n";
                            }
                            break :blk "\n";
                        },
                    });
                }
            }
        }

        const indent_delta = 4;
        var indent: usize = 0;
        while (stack.popOrNull()) |state| {
            switch (state) {
                RenderState.TopLevelDecl => |decl| {
                    switch (decl.id) {
                        ast.Node.Id.FnProto => {
                            const fn_proto = @fieldParentPtr(ast.NodeFnProto, "base", decl);

                            if (fn_proto.body_node) |body_node| {
                                stack.append(RenderState { .Expression = body_node}) catch unreachable;
                                try stack.append(RenderState { .Text = " "});
                            } else {
                                stack.append(RenderState { .Text = ";" }) catch unreachable;
                            }

                            try stack.append(RenderState { .Expression = decl });
                        },
                        ast.Node.Id.Use => {
                            const use_decl = @fieldParentPtr(ast.NodeUse, "base", decl);
                            if (use_decl.visib_token) |visib_token| {
                                try stream.print("{} ", self.tokenizer.getTokenSlice(visib_token));
                            }
                            try stream.print("use ");
                            try stack.append(RenderState { .Text = ";" });
                            try stack.append(RenderState { .Expression = use_decl.expr });
                        },
                        ast.Node.Id.VarDecl => {
                            const var_decl = @fieldParentPtr(ast.NodeVarDecl, "base", decl);
                            try stack.append(RenderState { .VarDecl = var_decl});
                        },
                        ast.Node.Id.TestDecl => {
                            const test_decl = @fieldParentPtr(ast.NodeTestDecl, "base", decl);
                            try stream.print("test ");
                            try stack.append(RenderState { .Expression = test_decl.body_node });
                            try stack.append(RenderState { .Text = " " });
                            try stack.append(RenderState { .Expression = test_decl.name });
                        },
                        ast.Node.Id.StructField => {
                            const field = @fieldParentPtr(ast.NodeStructField, "base", decl);
                            if (field.visib_token) |visib_token| {
                                try stream.print("{} ", self.tokenizer.getTokenSlice(visib_token));
                            }
                            try stream.print("{}: ", self.tokenizer.getTokenSlice(field.name_token));
                            try stack.append(RenderState { .Expression = field.type_expr});
                        },
                        ast.Node.Id.UnionTag => {
                            const tag = @fieldParentPtr(ast.NodeUnionTag, "base", decl);
                            try stream.print("{}", self.tokenizer.getTokenSlice(tag.name_token));

                            if (tag.type_expr) |type_expr| {
                                try stream.print(": ");
                                try stack.append(RenderState { .Expression = type_expr});
                            }
                        },
                        ast.Node.Id.EnumTag => {
                            const tag = @fieldParentPtr(ast.NodeEnumTag, "base", decl);
                            try stream.print("{}", self.tokenizer.getTokenSlice(tag.name_token));

                            if (tag.value) |value| {
                                try stream.print(" = ");
                                try stack.append(RenderState { .Expression = value});
                            }
                        },
                        ast.Node.Id.Comptime => {
                            if (requireSemiColon(decl)) {
                                try stack.append(RenderState { .Text = ";" });
                            }
                            try stack.append(RenderState { .Expression = decl });
                        },
                        else => unreachable,
                    }
                },

                RenderState.FieldInitializer => |field_init| {
                    try stream.print(".{}", self.tokenizer.getTokenSlice(field_init.name_token));
                    try stream.print(" = ");
                    try stack.append(RenderState { .Expression = field_init.expr });
                },

                RenderState.VarDecl => |var_decl| {
                    try stack.append(RenderState { .Text = ";" });
                    if (var_decl.init_node) |init_node| {
                        try stack.append(RenderState { .Expression = init_node });
                        try stack.append(RenderState { .Text = " = " });
                    }
                    if (var_decl.align_node) |align_node| {
                        try stack.append(RenderState { .Text = ")" });
                        try stack.append(RenderState { .Expression = align_node });
                        try stack.append(RenderState { .Text = " align(" });
                    }
                    if (var_decl.type_node) |type_node| {
                        try stack.append(RenderState { .Expression = type_node });
                        try stack.append(RenderState { .Text = ": " });
                    }
                    try stack.append(RenderState { .Text = self.tokenizer.getTokenSlice(var_decl.name_token) });
                    try stack.append(RenderState { .Text = " " });
                    try stack.append(RenderState { .Text = self.tokenizer.getTokenSlice(var_decl.mut_token) });

                    if (var_decl.comptime_token) |comptime_token| {
                        try stack.append(RenderState { .Text = " " });
                        try stack.append(RenderState { .Text = self.tokenizer.getTokenSlice(comptime_token) });
                    }

                    if (var_decl.extern_export_token) |extern_export_token| {
                        if (var_decl.lib_name != null) {
                            try stack.append(RenderState { .Text = " " });
                            try stack.append(RenderState { .Expression = ??var_decl.lib_name });
                        }
                        try stack.append(RenderState { .Text = " " });
                        try stack.append(RenderState { .Text = self.tokenizer.getTokenSlice(extern_export_token) });
                    }

                    if (var_decl.visib_token) |visib_token| {
                        try stack.append(RenderState { .Text = " " });
                        try stack.append(RenderState { .Text = self.tokenizer.getTokenSlice(visib_token) });
                    }
                },

                RenderState.ParamDecl => |base| {
                    const param_decl = @fieldParentPtr(ast.NodeParamDecl, "base", base);
                    if (param_decl.comptime_token) |comptime_token| {
                        try stream.print("{} ", self.tokenizer.getTokenSlice(comptime_token));
                    }
                    if (param_decl.noalias_token) |noalias_token| {
                        try stream.print("{} ", self.tokenizer.getTokenSlice(noalias_token));
                    }
                    if (param_decl.name_token) |name_token| {
                        try stream.print("{}: ", self.tokenizer.getTokenSlice(name_token));
                    }
                    if (param_decl.var_args_token) |var_args_token| {
                        try stream.print("{}", self.tokenizer.getTokenSlice(var_args_token));
                    } else {
                        try stack.append(RenderState { .Expression = param_decl.type_node});
                    }
                },
                RenderState.Text => |bytes| {
                    try stream.write(bytes);
                },
                RenderState.Expression => |base| switch (base.id) {
                    ast.Node.Id.Identifier => {
                        const identifier = @fieldParentPtr(ast.NodeIdentifier, "base", base);
                        try stream.print("{}", self.tokenizer.getTokenSlice(identifier.token));
                    },
                    ast.Node.Id.Block => {
                        const block = @fieldParentPtr(ast.NodeBlock, "base", base);
                        if (block.label) |label| {
                            try stream.print("{}: ", self.tokenizer.getTokenSlice(label));
                        }

                        if (block.statements.len == 0) {
                            try stream.write("{}");
                        } else {
                            try stream.write("{");
                            try stack.append(RenderState { .Text = "}"});
                            try stack.append(RenderState.PrintIndent);
                            try stack.append(RenderState { .Indent = indent});
                            try stack.append(RenderState { .Text = "\n"});
                            var i = block.statements.len;
                            while (i != 0) {
                                i -= 1;
                                const statement_node = block.statements.items[i];
                                try stack.append(RenderState { .Statement = statement_node});
                                try stack.append(RenderState.PrintIndent);
                                try stack.append(RenderState { .Indent = indent + indent_delta});
                                try stack.append(RenderState {
                                    .Text = blk: {
                                        if (i != 0) {
                                            const prev_node = block.statements.items[i - 1];
                                            const loc = self.tokenizer.getTokenLocation(prev_node.lastToken().end, statement_node.firstToken());
                                            if (loc.line >= 2) {
                                                break :blk "\n\n";
                                            }
                                        }
                                        break :blk "\n";
                                    },
                                });
                            }
                        }
                    },
                    ast.Node.Id.Defer => {
                        const defer_node = @fieldParentPtr(ast.NodeDefer, "base", base);
                        try stream.print("{} ", self.tokenizer.getTokenSlice(defer_node.defer_token));
                        try stack.append(RenderState { .Expression = defer_node.expr });
                    },
                    ast.Node.Id.Comptime => {
                        const comptime_node = @fieldParentPtr(ast.NodeComptime, "base", base);
                        try stream.print("{} ", self.tokenizer.getTokenSlice(comptime_node.comptime_token));
                        try stack.append(RenderState { .Expression = comptime_node.expr });
                    },
                    ast.Node.Id.AsyncAttribute => {
                        const async_attr = @fieldParentPtr(ast.NodeAsyncAttribute, "base", base);
                        try stream.print("{}", self.tokenizer.getTokenSlice(async_attr.async_token));

                        if (async_attr.allocator_type) |allocator_type| {
                            try stack.append(RenderState { .Text = ">" });
                            try stack.append(RenderState { .Expression = allocator_type });
                            try stack.append(RenderState { .Text = "<" });
                        }
                    },
                    ast.Node.Id.Suspend => {
                        const suspend_node = @fieldParentPtr(ast.NodeSuspend, "base", base);
                        try stream.print("{}", self.tokenizer.getTokenSlice(suspend_node.suspend_token));

                        if (suspend_node.body) |body| {
                            try stack.append(RenderState { .Expression = body });
                            try stack.append(RenderState { .Text = " " });
                        }

                        if (suspend_node.payload) |payload| {
                            try stack.append(RenderState { .Expression = payload });
                            try stack.append(RenderState { .Text = " " });
                        }
                    },
                    ast.Node.Id.InfixOp => {
                        const prefix_op_node = @fieldParentPtr(ast.NodeInfixOp, "base", base);
                        try stack.append(RenderState { .Expression = prefix_op_node.rhs });

                        if (prefix_op_node.op == ast.NodeInfixOp.InfixOp.Catch) {
                            if (prefix_op_node.op.Catch) |payload| {
                            try stack.append(RenderState { .Text = " " });
                                try stack.append(RenderState { .Expression = payload });
                            }
                            try stack.append(RenderState { .Text = " catch " });
                        } else {
                            const text = switch (prefix_op_node.op) {
                                ast.NodeInfixOp.InfixOp.Add => " + ",
                                ast.NodeInfixOp.InfixOp.AddWrap => " +% ",
                                ast.NodeInfixOp.InfixOp.ArrayCat => " ++ ",
                                ast.NodeInfixOp.InfixOp.ArrayMult => " ** ",
                                ast.NodeInfixOp.InfixOp.Assign => " = ",
                                ast.NodeInfixOp.InfixOp.AssignBitAnd => " &= ",
                                ast.NodeInfixOp.InfixOp.AssignBitOr => " |= ",
                                ast.NodeInfixOp.InfixOp.AssignBitShiftLeft => " <<= ",
                                ast.NodeInfixOp.InfixOp.AssignBitShiftRight => " >>= ",
                                ast.NodeInfixOp.InfixOp.AssignBitXor => " ^= ",
                                ast.NodeInfixOp.InfixOp.AssignDiv => " /= ",
                                ast.NodeInfixOp.InfixOp.AssignMinus => " -= ",
                                ast.NodeInfixOp.InfixOp.AssignMinusWrap => " -%= ",
                                ast.NodeInfixOp.InfixOp.AssignMod => " %= ",
                                ast.NodeInfixOp.InfixOp.AssignPlus => " += ",
                                ast.NodeInfixOp.InfixOp.AssignPlusWrap => " +%= ",
                                ast.NodeInfixOp.InfixOp.AssignTimes => " *= ",
                                ast.NodeInfixOp.InfixOp.AssignTimesWarp => " *%= ",
                                ast.NodeInfixOp.InfixOp.BangEqual => " != ",
                                ast.NodeInfixOp.InfixOp.BitAnd => " & ",
                                ast.NodeInfixOp.InfixOp.BitOr => " | ",
                                ast.NodeInfixOp.InfixOp.BitShiftLeft => " << ",
                                ast.NodeInfixOp.InfixOp.BitShiftRight => " >> ",
                                ast.NodeInfixOp.InfixOp.BitXor => " ^ ",
                                ast.NodeInfixOp.InfixOp.BoolAnd => " and ",
                                ast.NodeInfixOp.InfixOp.BoolOr => " or ",
                                ast.NodeInfixOp.InfixOp.Div => " / ",
                                ast.NodeInfixOp.InfixOp.EqualEqual => " == ",
                                ast.NodeInfixOp.InfixOp.ErrorUnion => "!",
                                ast.NodeInfixOp.InfixOp.GreaterOrEqual => " >= ",
                                ast.NodeInfixOp.InfixOp.GreaterThan => " > ",
                                ast.NodeInfixOp.InfixOp.LessOrEqual => " <= ",
                                ast.NodeInfixOp.InfixOp.LessThan => " < ",
                                ast.NodeInfixOp.InfixOp.MergeErrorSets => " || ",
                                ast.NodeInfixOp.InfixOp.Mod => " % ",
                                ast.NodeInfixOp.InfixOp.Mult => " * ",
                                ast.NodeInfixOp.InfixOp.MultWrap => " *% ",
                                ast.NodeInfixOp.InfixOp.Period => ".",
                                ast.NodeInfixOp.InfixOp.Sub => " - ",
                                ast.NodeInfixOp.InfixOp.SubWrap => " -% ",
                                ast.NodeInfixOp.InfixOp.UnwrapMaybe => " ?? ",
                                ast.NodeInfixOp.InfixOp.Range => " ... ",
                                ast.NodeInfixOp.InfixOp.Catch => unreachable,
                            };

                            try stack.append(RenderState { .Text = text });
                        }
                        try stack.append(RenderState { .Expression = prefix_op_node.lhs });
                    },
                    ast.Node.Id.PrefixOp => {
                        const prefix_op_node = @fieldParentPtr(ast.NodePrefixOp, "base", base);
                        try stack.append(RenderState { .Expression = prefix_op_node.rhs });
                        switch (prefix_op_node.op) {
                            ast.NodePrefixOp.PrefixOp.AddrOf => |addr_of_info| {
                                try stream.write("&");
                                if (addr_of_info.volatile_token != null) {
                                    try stack.append(RenderState { .Text = "volatile "});
                                }
                                if (addr_of_info.const_token != null) {
                                    try stack.append(RenderState { .Text = "const "});
                                }
                                if (addr_of_info.align_expr) |align_expr| {
                                    try stream.print("align(");
                                    try stack.append(RenderState { .Text = ") "});
                                    try stack.append(RenderState { .Expression = align_expr});
                                }
                            },
                            ast.NodePrefixOp.PrefixOp.SliceType => |addr_of_info| {
                                try stream.write("[]");
                                if (addr_of_info.volatile_token != null) {
                                    try stack.append(RenderState { .Text = "volatile "});
                                }
                                if (addr_of_info.const_token != null) {
                                    try stack.append(RenderState { .Text = "const "});
                                }
                                if (addr_of_info.align_expr) |align_expr| {
                                    try stream.print("align(");
                                    try stack.append(RenderState { .Text = ") "});
                                    try stack.append(RenderState { .Expression = align_expr});
                                }
                            },
                            ast.NodePrefixOp.PrefixOp.ArrayType => |array_index| {
                                try stack.append(RenderState { .Text = "]"});
                                try stack.append(RenderState { .Expression = array_index});
                                try stack.append(RenderState { .Text = "["});
                            },
                            ast.NodePrefixOp.PrefixOp.BitNot => try stream.write("~"),
                            ast.NodePrefixOp.PrefixOp.BoolNot => try stream.write("!"),
                            ast.NodePrefixOp.PrefixOp.Deref => try stream.write("*"),
                            ast.NodePrefixOp.PrefixOp.Negation => try stream.write("-"),
                            ast.NodePrefixOp.PrefixOp.NegationWrap => try stream.write("-%"),
                            ast.NodePrefixOp.PrefixOp.Try => try stream.write("try "),
                            ast.NodePrefixOp.PrefixOp.UnwrapMaybe => try stream.write("??"),
                            ast.NodePrefixOp.PrefixOp.MaybeType => try stream.write("?"),
                            ast.NodePrefixOp.PrefixOp.Await => try stream.write("await "),
                            ast.NodePrefixOp.PrefixOp.Cancel => try stream.write("cancel "),
                            ast.NodePrefixOp.PrefixOp.Resume => try stream.write("resume "),
                        }
                    },
                    ast.Node.Id.SuffixOp => {
                        const suffix_op = @fieldParentPtr(ast.NodeSuffixOp, "base", base);

                        switch (suffix_op.op) {
                            ast.NodeSuffixOp.SuffixOp.Call => |call_info| {
                                try stack.append(RenderState { .Text = ")"});
                                var i = call_info.params.len;
                                while (i != 0) {
                                    i -= 1;
                                    const param_node = call_info.params.at(i);
                                    try stack.append(RenderState { .Expression = param_node});
                                    if (i != 0) {
                                        try stack.append(RenderState { .Text = ", " });
                                    }
                                }
                                try stack.append(RenderState { .Text = "("});
                                try stack.append(RenderState { .Expression = suffix_op.lhs });

                                if (call_info.async_attr) |async_attr| {
                                    try stack.append(RenderState { .Text = " "});
                                    try stack.append(RenderState { .Expression = &async_attr.base });
                                }
                            },
                            ast.NodeSuffixOp.SuffixOp.ArrayAccess => |index_expr| {
                                try stack.append(RenderState { .Text = "]"});
                                try stack.append(RenderState { .Expression = index_expr});
                                try stack.append(RenderState { .Text = "["});
                                try stack.append(RenderState { .Expression = suffix_op.lhs });
                            },
                            ast.NodeSuffixOp.SuffixOp.Slice => |range| {
                                try stack.append(RenderState { .Text = "]"});
                                if (range.end) |end| {
                                    try stack.append(RenderState { .Expression = end});
                                }
                                try stack.append(RenderState { .Text = ".."});
                                try stack.append(RenderState { .Expression = range.start});
                                try stack.append(RenderState { .Text = "["});
                                try stack.append(RenderState { .Expression = suffix_op.lhs });
                            },
                            ast.NodeSuffixOp.SuffixOp.StructInitializer => |field_inits| {
                                if (field_inits.len == 0) {
                                    try stack.append(RenderState { .Text = "{}" });
                                    try stack.append(RenderState { .Expression = suffix_op.lhs });
                                    continue;
                                }
                                try stack.append(RenderState { .Text = "}"});
                                try stack.append(RenderState.PrintIndent);
                                try stack.append(RenderState { .Indent = indent });
                                var i = field_inits.len;
                                while (i != 0) {
                                    i -= 1;
                                    const field_init = field_inits.at(i);
                                    try stack.append(RenderState { .Text = ",\n" });
                                    try stack.append(RenderState { .FieldInitializer = field_init });
                                    try stack.append(RenderState.PrintIndent);
                                }
                                try stack.append(RenderState { .Indent = indent + indent_delta });
                                try stack.append(RenderState { .Text = " {\n"});
                                try stack.append(RenderState { .Expression = suffix_op.lhs });
                            },
                            ast.NodeSuffixOp.SuffixOp.ArrayInitializer => |exprs| {
                                if (exprs.len == 0) {
                                    try stack.append(RenderState { .Text = "{}" });
                                    try stack.append(RenderState { .Expression = suffix_op.lhs });
                                    continue;
                                }
                                try stack.append(RenderState { .Text = "}"});
                                try stack.append(RenderState.PrintIndent);
                                try stack.append(RenderState { .Indent = indent });
                                var i = exprs.len;
                                while (i != 0) {
                                    i -= 1;
                                    const expr = exprs.at(i);
                                    try stack.append(RenderState { .Text = ",\n" });
                                    try stack.append(RenderState { .Expression = expr });
                                    try stack.append(RenderState.PrintIndent);
                                }
                                try stack.append(RenderState { .Indent = indent + indent_delta });
                                try stack.append(RenderState { .Text = " {\n"});
                                try stack.append(RenderState { .Expression = suffix_op.lhs });
                            },
                        }
                    },
                    ast.Node.Id.ControlFlowExpression => {
                        const flow_expr = @fieldParentPtr(ast.NodeControlFlowExpression, "base", base);

                        if (flow_expr.rhs) |rhs| {
                            try stack.append(RenderState { .Expression = rhs });
                            try stack.append(RenderState { .Text = " " });
                        }

                        switch (flow_expr.kind) {
                            ast.NodeControlFlowExpression.Kind.Break => |maybe_label| {
                                try stream.print("break");
                                if (maybe_label) |label| {
                                    try stream.print(" :");
                                    try stack.append(RenderState { .Expression = label });
                                }
                            },
                            ast.NodeControlFlowExpression.Kind.Continue => |maybe_label| {
                                try stream.print("continue");
                                if (maybe_label) |label| {
                                    try stream.print(" :");
                                    try stack.append(RenderState { .Expression = label });
                                }
                            },
                            ast.NodeControlFlowExpression.Kind.Return => {
                                try stream.print("return");
                            },

                        }
                    },
                    ast.Node.Id.Payload => {
                        const payload = @fieldParentPtr(ast.NodePayload, "base", base);
                        try stack.append(RenderState { .Text = "|"});
                        try stack.append(RenderState { .Expression = payload.error_symbol });
                        try stack.append(RenderState { .Text = "|"});
                    },
                    ast.Node.Id.PointerPayload => {
                        const payload = @fieldParentPtr(ast.NodePointerPayload, "base", base);
                        try stack.append(RenderState { .Text = "|"});
                        try stack.append(RenderState { .Expression = payload.value_symbol });

                        if (payload.ptr_token) |ptr_token| {
                            try stack.append(RenderState { .Text = self.tokenizer.getTokenSlice(ptr_token) });
                        }

                        try stack.append(RenderState { .Text = "|"});
                    },
                    ast.Node.Id.PointerIndexPayload => {
                        const payload = @fieldParentPtr(ast.NodePointerIndexPayload, "base", base);
                        try stack.append(RenderState { .Text = "|"});

                        if (payload.index_symbol) |index_symbol| {
                            try stack.append(RenderState { .Expression = index_symbol });
                            try stack.append(RenderState { .Text = ", "});
                        }

                        try stack.append(RenderState { .Expression = payload.value_symbol });

                        if (payload.ptr_token) |ptr_token| {
                            try stack.append(RenderState { .Text = self.tokenizer.getTokenSlice(ptr_token) });
                        }

                        try stack.append(RenderState { .Text = "|"});
                    },
                    ast.Node.Id.GroupedExpression => {
                        const grouped_expr = @fieldParentPtr(ast.NodeGroupedExpression, "base", base);
                        try stack.append(RenderState { .Text = ")"});
                        try stack.append(RenderState { .Expression = grouped_expr.expr });
                        try stack.append(RenderState { .Text = "("});
                    },
                    ast.Node.Id.FieldInitializer => {
                        const field_init = @fieldParentPtr(ast.NodeFieldInitializer, "base", base);
                        try stream.print(".{} = ", self.tokenizer.getTokenSlice(field_init.name_token));
                        try stack.append(RenderState { .Expression = field_init.expr });
                    },
                    ast.Node.Id.IntegerLiteral => {
                        const integer_literal = @fieldParentPtr(ast.NodeIntegerLiteral, "base", base);
                        try stream.print("{}", self.tokenizer.getTokenSlice(integer_literal.token));
                    },
                    ast.Node.Id.FloatLiteral => {
                        const float_literal = @fieldParentPtr(ast.NodeFloatLiteral, "base", base);
                        try stream.print("{}", self.tokenizer.getTokenSlice(float_literal.token));
                    },
                    ast.Node.Id.StringLiteral => {
                        const string_literal = @fieldParentPtr(ast.NodeStringLiteral, "base", base);
                        try stream.print("{}", self.tokenizer.getTokenSlice(string_literal.token));
                    },
                    ast.Node.Id.CharLiteral => {
                        const char_literal = @fieldParentPtr(ast.NodeCharLiteral, "base", base);
                        try stream.print("{}", self.tokenizer.getTokenSlice(char_literal.token));
                    },
                    ast.Node.Id.BoolLiteral => {
                        const bool_literal = @fieldParentPtr(ast.NodeCharLiteral, "base", base);
                        try stream.print("{}", self.tokenizer.getTokenSlice(bool_literal.token));
                    },
                    ast.Node.Id.NullLiteral => {
                        const null_literal = @fieldParentPtr(ast.NodeNullLiteral, "base", base);
                        try stream.print("{}", self.tokenizer.getTokenSlice(null_literal.token));
                    },
                    ast.Node.Id.ThisLiteral => {
                        const this_literal = @fieldParentPtr(ast.NodeThisLiteral, "base", base);
                        try stream.print("{}", self.tokenizer.getTokenSlice(this_literal.token));
                    },
                    ast.Node.Id.Unreachable => {
                        const unreachable_node = @fieldParentPtr(ast.NodeUnreachable, "base", base);
                        try stream.print("{}", self.tokenizer.getTokenSlice(unreachable_node.token));
                    },
                    ast.Node.Id.ErrorType => {
                        const error_type = @fieldParentPtr(ast.NodeErrorType, "base", base);
                        try stream.print("{}", self.tokenizer.getTokenSlice(error_type.token));
                    },
                    ast.Node.Id.VarType => {
                        const var_type = @fieldParentPtr(ast.NodeVarType, "base", base);
                        try stream.print("{}", self.tokenizer.getTokenSlice(var_type.token));
                    },
                    ast.Node.Id.ContainerDecl => {
                        const container_decl = @fieldParentPtr(ast.NodeContainerDecl, "base", base);

                        switch (container_decl.layout) {
                            ast.NodeContainerDecl.Layout.Packed => try stream.print("packed "),
                            ast.NodeContainerDecl.Layout.Extern => try stream.print("extern "),
                            ast.NodeContainerDecl.Layout.Auto => { },
                        }

                        switch (container_decl.kind) {
                            ast.NodeContainerDecl.Kind.Struct => try stream.print("struct"),
                            ast.NodeContainerDecl.Kind.Enum => try stream.print("enum"),
                            ast.NodeContainerDecl.Kind.Union => try stream.print("union"),
                        }

                        try stack.append(RenderState { .Text = "}"});
                        try stack.append(RenderState.PrintIndent);
                        try stack.append(RenderState { .Indent = indent });
                        try stack.append(RenderState { .Text = "\n"});

                        const fields_and_decls = container_decl.fields_and_decls.toSliceConst();
                        var i = fields_and_decls.len;
                        while (i != 0) {
                            i -= 1;
                            const node = fields_and_decls[i];
                            switch (node.id) {
                                ast.Node.Id.StructField,
                                ast.Node.Id.UnionTag,
                                ast.Node.Id.EnumTag => {
                                    try stack.append(RenderState { .Text = "," });
                                },
                                else => { }
                            }
                            try stack.append(RenderState { .TopLevelDecl = node});
                            try stack.append(RenderState.PrintIndent);
                            try stack.append(RenderState {
                                .Text = blk: {
                                    if (i != 0) {
                                        const prev_node = fields_and_decls[i - 1];
                                        const loc = self.tokenizer.getTokenLocation(prev_node.lastToken().end, node.firstToken());
                                        if (loc.line >= 2) {
                                            break :blk "\n\n";
                                        }
                                    }
                                    break :blk "\n";
                                },
                            });
                        }
                        try stack.append(RenderState { .Indent = indent + indent_delta});
                        try stack.append(RenderState { .Text = "{"});

                        switch (container_decl.init_arg_expr) {
                            ast.NodeContainerDecl.InitArg.None => try stack.append(RenderState { .Text = " "}),
                            ast.NodeContainerDecl.InitArg.Enum => try stack.append(RenderState { .Text = "(enum) "}),
                            ast.NodeContainerDecl.InitArg.Type => |type_expr| {
                                try stack.append(RenderState { .Text = ") "});
                                try stack.append(RenderState { .Expression = type_expr});
                                try stack.append(RenderState { .Text = "("});
                            },
                        }
                    },
                    ast.Node.Id.ErrorSetDecl => {
                        const err_set_decl = @fieldParentPtr(ast.NodeErrorSetDecl, "base", base);
                        try stream.print("error ");

                        try stack.append(RenderState { .Text = "}"});
                        try stack.append(RenderState.PrintIndent);
                        try stack.append(RenderState { .Indent = indent });
                        try stack.append(RenderState { .Text = "\n"});

                        const decls = err_set_decl.decls.toSliceConst();
                        var i = decls.len;
                        while (i != 0) {
                            i -= 1;
                            const node = decls[i];
<<<<<<< HEAD
                            try stack.append(RenderState { .Expression = node });
=======
                            try stack.append(RenderState { .Text = "," });
                            try stack.append(RenderState { .Expression = &node.base});
>>>>>>> 0f652b4d
                            try stack.append(RenderState.PrintIndent);
                            try stack.append(RenderState {
                                .Text = blk: {
                                    if (i != 0) {
                                        const prev_node = decls[i - 1];
                                        const loc = self.tokenizer.getTokenLocation(prev_node.lastToken().end, node.firstToken());
                                        if (loc.line >= 2) {
                                            break :blk "\n\n";
                                        }
                                    }
                                    break :blk "\n";
                                },
                            });
                        }
                        try stack.append(RenderState { .Indent = indent + indent_delta});
                        try stack.append(RenderState { .Text = "{"});
                    },
                    ast.Node.Id.MultilineStringLiteral => {
                        const multiline_str_literal = @fieldParentPtr(ast.NodeMultilineStringLiteral, "base", base);
                        try stream.print("\n");

                        var i : usize = 0;
                        while (i < multiline_str_literal.tokens.len) : (i += 1) {
                            const t = multiline_str_literal.tokens.at(i);
                            try stream.writeByteNTimes(' ', indent + indent_delta);
                            try stream.print("{}", self.tokenizer.getTokenSlice(t));
                        }
                        try stream.writeByteNTimes(' ', indent + indent_delta);
                    },
                    ast.Node.Id.UndefinedLiteral => {
                        const undefined_literal = @fieldParentPtr(ast.NodeUndefinedLiteral, "base", base);
                        try stream.print("{}", self.tokenizer.getTokenSlice(undefined_literal.token));
                    },
                    ast.Node.Id.BuiltinCall => {
                        const builtin_call = @fieldParentPtr(ast.NodeBuiltinCall, "base", base);
                        try stream.print("{}(", self.tokenizer.getTokenSlice(builtin_call.builtin_token));
                        try stack.append(RenderState { .Text = ")"});
                        var i = builtin_call.params.len;
                        while (i != 0) {
                            i -= 1;
                            const param_node = builtin_call.params.at(i);
                            try stack.append(RenderState { .Expression = param_node});
                            if (i != 0) {
                                try stack.append(RenderState { .Text = ", " });
                            }
                        }
                    },
                    ast.Node.Id.FnProto => {
                        const fn_proto = @fieldParentPtr(ast.NodeFnProto, "base", base);

                        switch (fn_proto.return_type) {
                            ast.NodeFnProto.ReturnType.Explicit => |node| {
                                try stack.append(RenderState { .Expression = node});
                            },
                            ast.NodeFnProto.ReturnType.InferErrorSet => |node| {
                                try stack.append(RenderState { .Expression = node});
                                try stack.append(RenderState { .Text = "!"});
                            },
                        }

                        if (fn_proto.align_expr) |align_expr| {
                            try stack.append(RenderState { .Text = ") " });
                            try stack.append(RenderState { .Expression = align_expr});
                            try stack.append(RenderState { .Text = "align(" });
                        }

                        try stack.append(RenderState { .Text = ") " });
                        var i = fn_proto.params.len;
                        while (i != 0) {
                            i -= 1;
                            const param_decl_node = fn_proto.params.items[i];
                            try stack.append(RenderState { .ParamDecl = param_decl_node});
                            if (i != 0) {
                                try stack.append(RenderState { .Text = ", " });
                            }
                        }

                        try stack.append(RenderState { .Text = "(" });
                        if (fn_proto.name_token) |name_token| {
                            try stack.append(RenderState { .Text = self.tokenizer.getTokenSlice(name_token) });
                            try stack.append(RenderState { .Text = " " });
                        }

                        try stack.append(RenderState { .Text = "fn" });

                        if (fn_proto.async_attr) |async_attr| {
                            try stack.append(RenderState { .Text = " " });
                            try stack.append(RenderState { .Expression = &async_attr.base });
                        }

                        if (fn_proto.cc_token) |cc_token| {
                            try stack.append(RenderState { .Text = " " });
                            try stack.append(RenderState { .Text = self.tokenizer.getTokenSlice(cc_token) });
                        }

                        if (fn_proto.lib_name) |lib_name| {
                            try stack.append(RenderState { .Text = " " });
                            try stack.append(RenderState { .Expression = lib_name });
                        }
                        if (fn_proto.extern_export_inline_token) |extern_export_inline_token| {
                            try stack.append(RenderState { .Text = " " });
                            try stack.append(RenderState { .Text = self.tokenizer.getTokenSlice(extern_export_inline_token) });
                        }

                        if (fn_proto.visib_token) |visib_token| {
                            assert(visib_token.id == Token.Id.Keyword_pub or visib_token.id == Token.Id.Keyword_export);
                            try stack.append(RenderState { .Text = " " });
                            try stack.append(RenderState { .Text = self.tokenizer.getTokenSlice(visib_token) });
                        }
                    },
                    ast.Node.Id.LineComment => @panic("TODO render line comment in an expression"),
                    ast.Node.Id.Switch => {
                        const switch_node = @fieldParentPtr(ast.NodeSwitch, "base", base);
                        try stream.print("{} (", self.tokenizer.getTokenSlice(switch_node.switch_token));

                        try stack.append(RenderState { .Text = "}"});
                        try stack.append(RenderState.PrintIndent);
                        try stack.append(RenderState { .Indent = indent });
                        try stack.append(RenderState { .Text = "\n"});

                        const cases = switch_node.cases.toSliceConst();
                        var i = cases.len;
                        while (i != 0) {
                            i -= 1;
                            const node = cases[i];
                            try stack.append(RenderState { .Text = ","});
                            try stack.append(RenderState { .Expression = &node.base});
                            try stack.append(RenderState.PrintIndent);
                            try stack.append(RenderState {
                                .Text = blk: {
                                    if (i != 0) {
                                        const prev_node = cases[i - 1];
                                        const loc = self.tokenizer.getTokenLocation(prev_node.lastToken().end, node.firstToken());
                                        if (loc.line >= 2) {
                                            break :blk "\n\n";
                                        }
                                    }
                                    break :blk "\n";
                                },
                            });
                        }
                        try stack.append(RenderState { .Indent = indent + indent_delta});
                        try stack.append(RenderState { .Text = ") {"});
                        try stack.append(RenderState { .Expression = switch_node.expr });
                    },
                    ast.Node.Id.SwitchCase => {
                        const switch_case = @fieldParentPtr(ast.NodeSwitchCase, "base", base);

                        try stack.append(RenderState { .Expression = switch_case.expr });
                        if (switch_case.payload) |payload| {
                            try stack.append(RenderState { .Text = " " });
                            try stack.append(RenderState { .Expression = payload });
                        }
                        try stack.append(RenderState { .Text = " => "});

                        const items = switch_case.items.toSliceConst();
                        var i = items.len;
                        while (i != 0) {
                            i -= 1;
                            try stack.append(RenderState { .Expression = items[i] });

                            if (i != 0) {
                                try stack.append(RenderState.PrintIndent);
                                try stack.append(RenderState { .Text = ",\n" });
                            }
                        }
                    },
                    ast.Node.Id.SwitchElse => {
                        const switch_else = @fieldParentPtr(ast.NodeSwitchElse, "base", base);
                        try stream.print("{}", self.tokenizer.getTokenSlice(switch_else.token));
                    },
                    ast.Node.Id.Else => {
                        const else_node = @fieldParentPtr(ast.NodeElse, "base", base);
                        try stream.print("{}", self.tokenizer.getTokenSlice(else_node.else_token));

                        switch (else_node.body.id) {
                            ast.Node.Id.Block, ast.Node.Id.If,
                            ast.Node.Id.For, ast.Node.Id.While,
                            ast.Node.Id.Switch => {
                                try stream.print(" ");
                                try stack.append(RenderState { .Expression = else_node.body });
                            },
                            else => {
                                try stack.append(RenderState { .Indent = indent });
                                try stack.append(RenderState { .Expression = else_node.body });
                                try stack.append(RenderState.PrintIndent);
                                try stack.append(RenderState { .Indent = indent + indent_delta });
                                try stack.append(RenderState { .Text = "\n" });
                            }
                        }

                        if (else_node.payload) |payload| {
                            try stack.append(RenderState { .Text = " " });
                            try stack.append(RenderState { .Expression = payload });
                        }
                    },
                    ast.Node.Id.While => {
                        const while_node = @fieldParentPtr(ast.NodeWhile, "base", base);
                        if (while_node.label) |label| {
                            try stream.print("{}: ", self.tokenizer.getTokenSlice(label));
                        }

                        if (while_node.inline_token) |inline_token| {
                            try stream.print("{} ", self.tokenizer.getTokenSlice(inline_token));
                        }

                        try stream.print("{} ", self.tokenizer.getTokenSlice(while_node.while_token));

                        if (while_node.@"else") |@"else"| {
                            try stack.append(RenderState { .Expression = &@"else".base });

                            if (while_node.body.id == ast.Node.Id.Block) {
                                try stack.append(RenderState { .Text = " " });
                            } else {
                                try stack.append(RenderState.PrintIndent);
                                try stack.append(RenderState { .Text = "\n" });
                            }
                        }

                        if (while_node.body.id == ast.Node.Id.Block) {
                            try stack.append(RenderState { .Expression = while_node.body });
                            try stack.append(RenderState { .Text = " " });
                        } else {
                            try stack.append(RenderState { .Indent = indent });
                            try stack.append(RenderState { .Expression = while_node.body });
                            try stack.append(RenderState.PrintIndent);
                            try stack.append(RenderState { .Indent = indent + indent_delta });
                            try stack.append(RenderState { .Text = "\n" });
                        }

                        if (while_node.continue_expr) |continue_expr| {
                            try stack.append(RenderState { .Text = ")" });
                            try stack.append(RenderState { .Expression = continue_expr });
                            try stack.append(RenderState { .Text = ": (" });
                            try stack.append(RenderState { .Text = " " });
                        }

                        if (while_node.payload) |payload| {
                            try stack.append(RenderState { .Expression = payload });
                            try stack.append(RenderState { .Text = " " });
                        }

                        try stack.append(RenderState { .Text = ")" });
                        try stack.append(RenderState { .Expression = while_node.condition });
                        try stack.append(RenderState { .Text = "(" });
                    },
                    ast.Node.Id.For => {
                        const for_node = @fieldParentPtr(ast.NodeFor, "base", base);
                        if (for_node.label) |label| {
                            try stream.print("{}: ", self.tokenizer.getTokenSlice(label));
                        }

                        if (for_node.inline_token) |inline_token| {
                            try stream.print("{} ", self.tokenizer.getTokenSlice(inline_token));
                        }

                        try stream.print("{} ", self.tokenizer.getTokenSlice(for_node.for_token));

                        if (for_node.@"else") |@"else"| {
                            try stack.append(RenderState { .Expression = &@"else".base });

                            if (for_node.body.id == ast.Node.Id.Block) {
                                try stack.append(RenderState { .Text = " " });
                            } else {
                                try stack.append(RenderState.PrintIndent);
                                try stack.append(RenderState { .Text = "\n" });
                            }
                        }

                        if (for_node.body.id == ast.Node.Id.Block) {
                            try stack.append(RenderState { .Expression = for_node.body });
                            try stack.append(RenderState { .Text = " " });
                        } else {
                            try stack.append(RenderState { .Indent = indent });
                            try stack.append(RenderState { .Expression = for_node.body });
                            try stack.append(RenderState.PrintIndent);
                            try stack.append(RenderState { .Indent = indent + indent_delta });
                            try stack.append(RenderState { .Text = "\n" });
                        }

                        if (for_node.payload) |payload| {
                            try stack.append(RenderState { .Expression = payload });
                            try stack.append(RenderState { .Text = " " });
                        }

                        try stack.append(RenderState { .Text = ")" });
                        try stack.append(RenderState { .Expression = for_node.array_expr });
                        try stack.append(RenderState { .Text = "(" });
                    },
                    ast.Node.Id.If => {
                        const if_node = @fieldParentPtr(ast.NodeIf, "base", base);
                        try stream.print("{} ", self.tokenizer.getTokenSlice(if_node.if_token));

                        switch (if_node.body.id) {
                            ast.Node.Id.Block, ast.Node.Id.If,
                            ast.Node.Id.For, ast.Node.Id.While,
                            ast.Node.Id.Switch => {
                                if (if_node.@"else") |@"else"| {
                                    try stack.append(RenderState { .Expression = &@"else".base });

                                    if (if_node.body.id == ast.Node.Id.Block) {
                                        try stack.append(RenderState { .Text = " " });
                                    } else {
                                        try stack.append(RenderState.PrintIndent);
                                        try stack.append(RenderState { .Text = "\n" });
                                    }
                                }
                            },
                            else => {
                                if (if_node.@"else") |@"else"| {
                                    try stack.append(RenderState { .Expression = @"else".body });

                                    if (@"else".payload) |payload| {
                                        try stack.append(RenderState { .Text = " " });
                                        try stack.append(RenderState { .Expression = payload });
                                    }

                                    try stack.append(RenderState { .Text = " " });
                                    try stack.append(RenderState { .Text = self.tokenizer.getTokenSlice(@"else".else_token) });
                                    try stack.append(RenderState { .Text = " " });
                                }
                            }
                        }

                        try stack.append(RenderState { .Expression = if_node.body });
                        try stack.append(RenderState { .Text = " " });

                        if (if_node.payload) |payload| {
                            try stack.append(RenderState { .Expression = payload });
                            try stack.append(RenderState { .Text = " " });
                        }

                        try stack.append(RenderState { .Text = ")" });
                        try stack.append(RenderState { .Expression = if_node.condition });
                        try stack.append(RenderState { .Text = "(" });
                    },
                    ast.Node.Id.Asm => {
                        const asm_node = @fieldParentPtr(ast.NodeAsm, "base", base);
                        try stream.print("{} ", self.tokenizer.getTokenSlice(asm_node.asm_token));

                        if (asm_node.volatile_token) |volatile_token| {
                            try stream.print("{} ", self.tokenizer.getTokenSlice(volatile_token));
                        }

                        try stack.append(RenderState { .Indent = indent });
                        try stack.append(RenderState { .Text = ")" });
                        {
                            const cloppers = asm_node.cloppers.toSliceConst();
                            var i = cloppers.len;
                            while (i != 0) {
                                i -= 1;
                                try stack.append(RenderState { .Expression = cloppers[i] });

                                if (i != 0) {
                                    try stack.append(RenderState { .Text = ", " });
                                }
                            }
                        }
                        try stack.append(RenderState { .Text = ": " });
                        try stack.append(RenderState.PrintIndent);
                        try stack.append(RenderState { .Indent = indent + indent_delta });
                        try stack.append(RenderState { .Text = "\n" });
                        {
                            const inputs = asm_node.inputs.toSliceConst();
                            var i = inputs.len;
                            while (i != 0) {
                                i -= 1;
                                const node = inputs[i];
                                try stack.append(RenderState { .Expression = &node.base});

                                if (i != 0) {
                                    try stack.append(RenderState.PrintIndent);
                                    try stack.append(RenderState {
                                        .Text = blk: {
                                            const prev_node = inputs[i - 1];
                                            const loc = self.tokenizer.getTokenLocation(prev_node.lastToken().end, node.firstToken());
                                            if (loc.line >= 2) {
                                                break :blk "\n\n";
                                            }
                                            break :blk "\n";
                                        },
                                    });
                                    try stack.append(RenderState { .Text = "," });
                                }
                            }
                        }
                        try stack.append(RenderState { .Indent = indent + indent_delta + 2});
                        try stack.append(RenderState { .Text = ": "});
                        try stack.append(RenderState.PrintIndent);
                        try stack.append(RenderState { .Indent = indent + indent_delta});
                        try stack.append(RenderState { .Text = "\n" });
                        {
                            const outputs = asm_node.outputs.toSliceConst();
                            var i = outputs.len;
                            while (i != 0) {
                                i -= 1;
                                const node = outputs[i];
                                try stack.append(RenderState { .Expression = &node.base});

                                if (i != 0) {
                                    try stack.append(RenderState.PrintIndent);
                                    try stack.append(RenderState {
                                        .Text = blk: {
                                            const prev_node = outputs[i - 1];
                                            const loc = self.tokenizer.getTokenLocation(prev_node.lastToken().end, node.firstToken());
                                            if (loc.line >= 2) {
                                                break :blk "\n\n";
                                            }
                                            break :blk "\n";
                                        },
                                    });
                                    try stack.append(RenderState { .Text = "," });
                                }
                            }
                        }
                        try stack.append(RenderState { .Indent = indent + indent_delta + 2});
                        try stack.append(RenderState { .Text = ": "});
                        try stack.append(RenderState.PrintIndent);
                        try stack.append(RenderState { .Indent = indent + indent_delta});
                        try stack.append(RenderState { .Text = "\n" });
                        try stack.append(RenderState { .Expression = asm_node.template });
                        try stack.append(RenderState { .Text = "(" });
                    },
                    ast.Node.Id.AsmInput => {
                        const asm_input = @fieldParentPtr(ast.NodeAsmInput, "base", base);

                        try stack.append(RenderState { .Text = ")"});
                        try stack.append(RenderState { .Expression = asm_input.expr});
                        try stack.append(RenderState { .Text = " ("});
                        try stack.append(RenderState { .Expression = asm_input.constraint });
                        try stack.append(RenderState { .Text = "] "});
                        try stack.append(RenderState { .Expression = asm_input.symbolic_name });
                        try stack.append(RenderState { .Text = "["});
                    },
                    ast.Node.Id.AsmOutput => {
                        const asm_output = @fieldParentPtr(ast.NodeAsmOutput, "base", base);

                        try stack.append(RenderState { .Text = ")"});
                        switch (asm_output.kind) {
                            ast.NodeAsmOutput.Kind.Variable => |variable_name| {
                                try stack.append(RenderState { .Expression = &variable_name.base});
                            },
                            ast.NodeAsmOutput.Kind.Return => |return_type| {
                                try stack.append(RenderState { .Expression = return_type});
                                try stack.append(RenderState { .Text = "-> "});
                            },
                        }
                        try stack.append(RenderState { .Text = " ("});
                        try stack.append(RenderState { .Expression = asm_output.constraint });
                        try stack.append(RenderState { .Text = "] "});
                        try stack.append(RenderState { .Expression = asm_output.symbolic_name });
                        try stack.append(RenderState { .Text = "["});
                    },

                    ast.Node.Id.StructField,
                    ast.Node.Id.UnionTag,
                    ast.Node.Id.EnumTag,
                    ast.Node.Id.Root,
                    ast.Node.Id.VarDecl,
                    ast.Node.Id.Use,
                    ast.Node.Id.TestDecl,
                    ast.Node.Id.ParamDecl => unreachable,
                },
                RenderState.Statement => |base| {
                    if (base.comment) |comment| {
                        for (comment.lines.toSliceConst()) |line_token| {
                            try stream.print("{}\n", self.tokenizer.getTokenSlice(line_token));
                            try stream.writeByteNTimes(' ', indent);
                        }
                    }
                    switch (base.id) {
                        ast.Node.Id.VarDecl => {
                            const var_decl = @fieldParentPtr(ast.NodeVarDecl, "base", base);
                            try stack.append(RenderState { .VarDecl = var_decl});
                        },
                        else => {
                            if (requireSemiColon(base)) {
                                try stack.append(RenderState { .Text = ";" });
                            }
                            try stack.append(RenderState { .Expression = base });
                        },
                    }
                },
                RenderState.Indent => |new_indent| indent = new_indent,
                RenderState.PrintIndent => try stream.writeByteNTimes(' ', indent),
            }
        }
    }

    fn initUtilityArrayList(self: &Parser, comptime T: type) ArrayList(T) {
        const new_byte_count = self.utility_bytes.len - self.utility_bytes.len % @sizeOf(T);
        self.utility_bytes = self.util_allocator.alignedShrink(u8, utility_bytes_align, self.utility_bytes, new_byte_count);
        const typed_slice = ([]T)(self.utility_bytes);
        return ArrayList(T) {
            .allocator = self.util_allocator,
            .items = typed_slice,
            .len = 0,
        };
    }

    fn deinitUtilityArrayList(self: &Parser, list: var) void {
        self.utility_bytes = ([]align(utility_bytes_align) u8)(list.items);
    }

};

var fixed_buffer_mem: [100 * 1024]u8 = undefined;

fn testParse(source: []const u8, allocator: &mem.Allocator) ![]u8 {
    var tokenizer = Tokenizer.init(source);
    var parser = Parser.init(&tokenizer, allocator, "(memory buffer)");
    defer parser.deinit();

    var tree = try parser.parse();
    defer tree.deinit();

    var buffer = try std.Buffer.initSize(allocator, 0);
    errdefer buffer.deinit();

    var buffer_out_stream = io.BufferOutStream.init(&buffer);
    try parser.renderSource(&buffer_out_stream.stream, tree.root_node);
    return buffer.toOwnedSlice();
}

fn testCanonical(source: []const u8) !void {
    const needed_alloc_count = x: {
        // Try it once with unlimited memory, make sure it works
        var fixed_allocator = std.heap.FixedBufferAllocator.init(fixed_buffer_mem[0..]);
        var failing_allocator = std.debug.FailingAllocator.init(&fixed_allocator.allocator, @maxValue(usize));
        const result_source = try testParse(source, &failing_allocator.allocator);
        if (!mem.eql(u8, result_source, source)) {
            warn("\n====== expected this output: =========\n");
            warn("{}", source);
            warn("\n======== instead found this: =========\n");
            warn("{}", result_source);
            warn("\n======================================\n");
            return error.TestFailed;
        }
        failing_allocator.allocator.free(result_source);
        break :x failing_allocator.index;
    };

    var fail_index: usize = 0;
    while (fail_index < needed_alloc_count) : (fail_index += 1) {
        var fixed_allocator = std.heap.FixedBufferAllocator.init(fixed_buffer_mem[0..]);
        var failing_allocator = std.debug.FailingAllocator.init(&fixed_allocator.allocator, fail_index);
        if (testParse(source, &failing_allocator.allocator)) |_| {
            return error.NondeterministicMemoryUsage;
        } else |err| switch (err) {
            error.OutOfMemory => {
                if (failing_allocator.allocated_bytes != failing_allocator.freed_bytes) {
                    warn("\nfail_index: {}/{}\nallocated bytes: {}\nfreed bytes: {}\nallocations: {}\ndeallocations: {}\n",
                        fail_index, needed_alloc_count,
                        failing_allocator.allocated_bytes, failing_allocator.freed_bytes,
                        failing_allocator.index, failing_allocator.deallocations);
                    return error.MemoryLeakDetected;
                }
            },
            error.ParseError => @panic("test failed"),
        }
    }
}

test "zig fmt: get stdout or fail" {
    try testCanonical(
        \\const std = @import("std");
        \\
        \\pub fn main() !void {
        \\    // If this program is run without stdout attached, exit with an error.
        \\    // another comment
        \\    var stdout_file = try std.io.getStdOut;
        \\}
        \\
    );
}

test "zig fmt: preserve spacing" {
    try testCanonical(
        \\const std = @import("std");
        \\
        \\pub fn main() !void {
        \\    var stdout_file = try std.io.getStdOut;
        \\    var stdout_file = try std.io.getStdOut;
        \\
        \\    var stdout_file = try std.io.getStdOut;
        \\    var stdout_file = try std.io.getStdOut;
        \\}
        \\
    );
}

test "zig fmt: return types" {
    try testCanonical(
        \\pub fn main() !void {}
        \\pub fn main() var {}
        \\pub fn main() i32 {}
        \\
    );
}

test "zig fmt: imports" {
    try testCanonical(
        \\const std = @import("std");
        \\const std = @import();
        \\
    );
}

test "zig fmt: global declarations" {
    try testCanonical(
        \\const a = b;
        \\pub const a = b;
        \\var a = b;
        \\pub var a = b;
        \\const a: i32 = b;
        \\pub const a: i32 = b;
        \\var a: i32 = b;
        \\pub var a: i32 = b;
        \\extern const a: i32 = b;
        \\pub extern const a: i32 = b;
        \\extern var a: i32 = b;
        \\pub extern var a: i32 = b;
        \\extern "a" const a: i32 = b;
        \\pub extern "a" const a: i32 = b;
        \\extern "a" var a: i32 = b;
        \\pub extern "a" var a: i32 = b;
        \\
    );
}

test "zig fmt: extern declaration" {
    try testCanonical(
        \\extern var foo: c_int;
        \\
    );
}

test "zig fmt: alignment" {
        try testCanonical(
        \\var foo: c_int align(1);
        \\
    );
}

test "zig fmt: C main" {
    try testCanonical(
        \\fn main(argc: c_int, argv: &&u8) c_int {
        \\    const a = b;
        \\}
        \\
    );
}

test "zig fmt: return" {
    try testCanonical(
        \\fn foo(argc: c_int, argv: &&u8) c_int {
        \\    return 0;
        \\}
        \\
        \\fn bar() void {
        \\    return;
        \\}
        \\
    );
}

test "zig fmt: pointer attributes" {
    try testCanonical(
        \\extern fn f1(s: &align(&u8) u8) c_int;
        \\extern fn f2(s: &&align(1) &const &volatile u8) c_int;
        \\extern fn f3(s: &align(1) const &align(1) volatile &const volatile u8) c_int;
        \\extern fn f4(s: &align(1) const volatile u8) c_int;
        \\
    );
}

test "zig fmt: slice attributes" {
    try testCanonical(
        \\extern fn f1(s: &align(&u8) u8) c_int;
        \\extern fn f2(s: &&align(1) &const &volatile u8) c_int;
        \\extern fn f3(s: &align(1) const &align(1) volatile &const volatile u8) c_int;
        \\extern fn f4(s: &align(1) const volatile u8) c_int;
        \\
    );
}

test "zig fmt: test declaration" {
     try testCanonical(
        \\test "test name" {
        \\    const a = 1;
        \\    var b = 1;
        \\}
        \\
    );
}

test "zig fmt: infix operators" {
    try testCanonical(
        \\test "infix operators" {
        \\    var i = undefined;
        \\    i = 2;
        \\    i *= 2;
        \\    i |= 2;
        \\    i ^= 2;
        \\    i <<= 2;
        \\    i >>= 2;
        \\    i &= 2;
        \\    i *= 2;
        \\    i *%= 2;
        \\    i -= 2;
        \\    i -%= 2;
        \\    i += 2;
        \\    i +%= 2;
        \\    i /= 2;
        \\    i %= 2;
        \\    _ = i == i;
        \\    _ = i != i;
        \\    _ = i != i;
        \\    _ = i.i;
        \\    _ = i || i;
        \\    _ = i!i;
        \\    _ = i ** i;
        \\    _ = i ++ i;
        \\    _ = i ?? i;
        \\    _ = i % i;
        \\    _ = i / i;
        \\    _ = i *% i;
        \\    _ = i * i;
        \\    _ = i -% i;
        \\    _ = i - i;
        \\    _ = i +% i;
        \\    _ = i + i;
        \\    _ = i << i;
        \\    _ = i >> i;
        \\    _ = i & i;
        \\    _ = i ^ i;
        \\    _ = i | i;
        \\    _ = i >= i;
        \\    _ = i <= i;
        \\    _ = i > i;
        \\    _ = i < i;
        \\    _ = i and i;
        \\    _ = i or i;
        \\}
        \\
    );
}

test "zig fmt: precedence" {
    try testCanonical(
        \\test "precedence" {
        \\    a!b();
        \\    (a!b)();
        \\    !a!b;
        \\    !(a!b);
        \\    !a{};
        \\    !(a{});
        \\    a + b{};
        \\    (a + b){};
        \\    a << b + c;
        \\    (a << b) + c;
        \\    a & b << c;
        \\    (a & b) << c;
        \\    a ^ b & c;
        \\    (a ^ b) & c;
        \\    a | b ^ c;
        \\    (a | b) ^ c;
        \\    a == b | c;
        \\    (a == b) | c;
        \\    a and b == c;
        \\    (a and b) == c;
        \\    a or b and c;
        \\    (a or b) and c;
        \\    (a or b) and c;
        \\}
        \\
    );
}

test "zig fmt: prefix operators" {
    try testCanonical(
        \\test "prefix operators" {
        \\    try return --%~??!*&0;
        \\}
        \\
    );
}

test "zig fmt: call expression" {
    try testCanonical(
        \\test "test calls" {
        \\    a();
        \\    a(1);
        \\    a(1, 2);
        \\    a(1, 2) + a(1, 2);
        \\}
        \\
    );
}

test "zig fmt: var args" {
    try testCanonical(
        \\fn print(args: ...) void {}
        \\
    );
}

test "zig fmt: var type" {
    try testCanonical(
        \\fn print(args: var) var {}
        \\const Var = var;
        \\const i: var = 0;
        \\
    );
}

test "zig fmt: functions" {
    try testCanonical(
        \\extern fn puts(s: &const u8) c_int;
        \\extern "c" fn puts(s: &const u8) c_int;
        \\export fn puts(s: &const u8) c_int;
        \\inline fn puts(s: &const u8) c_int;
        \\pub extern fn puts(s: &const u8) c_int;
        \\pub extern "c" fn puts(s: &const u8) c_int;
        \\pub export fn puts(s: &const u8) c_int;
        \\pub inline fn puts(s: &const u8) c_int;
        \\pub extern fn puts(s: &const u8) align(2 + 2) c_int;
        \\pub extern "c" fn puts(s: &const u8) align(2 + 2) c_int;
        \\pub export fn puts(s: &const u8) align(2 + 2) c_int;
        \\pub inline fn puts(s: &const u8) align(2 + 2) c_int;
        \\
    );
}

test "zig fmt: multiline string" {
    try testCanonical(
        \\const s = 
        \\    \\ something
        \\    \\ something else
        \\    ;
        \\
    );
}

test "zig fmt: values" {
    try testCanonical(
        \\test "values" {
        \\    1;
        \\    1.0;
        \\    "string";
        \\    c"cstring";
        \\    'c';
        \\    true;
        \\    false;
        \\    null;
        \\    undefined;
        \\    error;
        \\    this;
        \\    unreachable;
        \\}
        \\
    );
}

test "zig fmt: indexing" {
    try testCanonical(
        \\test "test index" {
        \\    a[0];
        \\    a[0 + 5];
        \\    a[0..];
        \\    a[0..5];
        \\    a[a[0]];
        \\    a[a[0..]];
        \\    a[a[0..5]];
        \\    a[a[0]..];
        \\    a[a[0..5]..];
        \\    a[a[0]..a[0]];
        \\    a[a[0..5]..a[0]];
        \\    a[a[0..5]..a[0..5]];
        \\}
        \\
    );
}

test "zig fmt: struct declaration" {
    try testCanonical(
        \\const S = struct {
        \\    const Self = this;
        \\    f1: u8,
        \\    pub f3: u8,
        \\
        \\    fn method(self: &Self) Self {
        \\        return *self;
        \\    }
        \\
        \\    f2: u8,
        \\};
        \\
        \\const Ps = packed struct {
        \\    a: u8,
        \\    pub b: u8,
        \\
        \\    c: u8,
        \\};
        \\
        \\const Es = extern struct {
        \\    a: u8,
        \\    pub b: u8,
        \\
        \\    c: u8,
        \\};
        \\
    );
}

test "zig fmt: enum declaration" {
      try testCanonical(
        \\const E = enum {
        \\    Ok,
        \\    SomethingElse = 0,
        \\};
        \\
        \\const E2 = enum(u8) {
        \\    Ok,
        \\    SomethingElse = 255,
        \\    SomethingThird,
        \\};
        \\
        \\const Ee = extern enum {
        \\    Ok,
        \\    SomethingElse,
        \\    SomethingThird,
        \\};
        \\
        \\const Ep = packed enum {
        \\    Ok,
        \\    SomethingElse,
        \\    SomethingThird,
        \\};
        \\
    );
}

test "zig fmt: union declaration" {
      try testCanonical(
        \\const U = union {
        \\    Int: u8,
        \\    Float: f32,
        \\    None,
        \\    Bool: bool,
        \\};
        \\
        \\const Ue = union(enum) {
        \\    Int: u8,
        \\    Float: f32,
        \\    None,
        \\    Bool: bool,
        \\};
        \\
        \\const E = enum {
        \\    Int,
        \\    Float,
        \\    None,
        \\    Bool,
        \\};
        \\
        \\const Ue2 = union(E) {
        \\    Int: u8,
        \\    Float: f32,
        \\    None,
        \\    Bool: bool,
        \\};
        \\
        \\const Eu = extern union {
        \\    Int: u8,
        \\    Float: f32,
        \\    None,
        \\    Bool: bool,
        \\};
        \\
    );
}

test "zig fmt: error set declaration" {
      try testCanonical(
        \\const E = error {
        \\    A,
        \\    B,
        \\
        \\    C,
        \\};
        \\
    );
}

test "zig fmt: arrays" {
    try testCanonical(
        \\test "test array" {
        \\    const a: [2]u8 = [2]u8 {
        \\        1,
        \\        2,
        \\    };
        \\    const a: [2]u8 = []u8 {
        \\        1,
        \\        2,
        \\    };
        \\    const a: [0]u8 = []u8{};
        \\}
        \\
    );
}

test "zig fmt: container initializers" {
    try testCanonical(
        \\const a1 = []u8{};
        \\const a2 = []u8 {
        \\    1,
        \\    2,
        \\    3,
        \\    4,
        \\};
        \\const s1 = S{};
        \\const s2 = S {
        \\    .a = 1,
        \\    .b = 2,
        \\};
        \\
    );
}

test "zig fmt: catch" {
    try testCanonical(
        \\test "catch" {
        \\    const a: error!u8 = 0;
        \\    _ = a catch return;
        \\    _ = a catch |err| return;
        \\}
        \\
    );
}

test "zig fmt: blocks" {
    try testCanonical(
        \\test "blocks" {
        \\    {
        \\        const a = 0;
        \\        const b = 0;
        \\    }
        \\
        \\    blk: {
        \\        const a = 0;
        \\        const b = 0;
        \\    }
        \\
        \\    const r = blk: {
        \\        const a = 0;
        \\        const b = 0;
        \\    };
        \\}
        \\
    );
}

test "zig fmt: switch" {
    try testCanonical(
        \\test "switch" {
        \\    switch (0) {
        \\        0 => {},
        \\        1 => unreachable,
        \\        2,
        \\        3 => {},
        \\        4 ... 7 => {},
        \\        1 + 4 * 3 + 22 => {},
        \\        else => {
        \\            const a = 1;
        \\            const b = a;
        \\        },
        \\    }
        \\
        \\    const res = switch (0) {
        \\        0 => 0,
        \\        1 => 2,
        \\        1 => a = 4,
        \\        else => 4,
        \\    };
        \\
        \\    const Union = union(enum) {
        \\        Int: i64,
        \\        Float: f64,
        \\    };
        \\
        \\    const u = Union {
        \\        .Int = 0,
        \\    };
        \\    switch (u) {
        \\        Union.Int => |int| {},
        \\        Union.Float => |*float| unreachable,
        \\    }
        \\}
        \\
    );
}

test "zig fmt: while" {
    try testCanonical(
        \\test "while" {
        \\    while (10 < 1) {
        \\        unreachable;
        \\    }
        \\
        \\    while (10 < 1)
        \\        unreachable;
        \\
        \\    var i: usize = 0;
        \\    while (i < 10) : (i += 1) {
        \\        continue;
        \\    }
        \\
        \\    i = 0;
        \\    while (i < 10) : (i += 1)
        \\        continue;
        \\
        \\    i = 0;
        \\    var j: usize = 0;
        \\    while (i < 10) : ({
        \\        i += 1;
        \\        j += 1;
        \\    }) {
        \\        continue;
        \\    }
        \\
        \\    var a: ?u8 = 2;
        \\    while (a) |v| : (a = null) {
        \\        continue;
        \\    }
        \\
        \\    while (a) |v| : (a = null)
        \\        unreachable;
        \\
        \\    label: while (10 < 0) {
        \\        unreachable;
        \\    }
        \\
        \\    const res = while (0 < 10) {
        \\        break 7;
        \\    } else {
        \\        unreachable;
        \\    };
        \\
        \\    const res = while (0 < 10)
        \\        break 7
        \\    else
        \\        unreachable;
        \\
        \\    var a: error!u8 = 0;
        \\    while (a) |v| {
        \\        a = error.Err;
        \\    } else |err| {
        \\        i = 1;
        \\    }
        \\
        \\    comptime var k: usize = 0;
        \\    inline while (i < 10) : (i += 1)
        \\        j += 2;
        \\}
        \\
    );
}

test "zig fmt: for" {
    try testCanonical(
        \\test "for" {
        \\    const a = []u8 {
        \\        1,
        \\        2,
        \\        3,
        \\    };
        \\    for (a) |v| {
        \\        continue;
        \\    }
        \\
        \\    for (a) |v|
        \\        continue;
        \\
        \\    for (a) |*v|
        \\        continue;
        \\
        \\    for (a) |v, i| {
        \\        continue;
        \\    }
        \\
        \\    for (a) |v, i|
        \\        continue;
        \\
        \\    const res = for (a) |v, i| {
        \\        break v;
        \\    } else {
        \\        unreachable;
        \\    };
        \\
        \\    var num: usize = 0;
        \\    inline for (a) |v, i| {
        \\        num += v;
        \\        num += i;
        \\    }
        \\}
        \\
    );
}

test "zig fmt: if" {
    try testCanonical(
        \\test "if" {
        \\    if (10 < 0) {
        \\        unreachable;
        \\    }
        \\
        \\    if (10 < 0) unreachable;
        \\
        \\    if (10 < 0) {
        \\        unreachable;
        \\    } else {
        \\        const a = 20;
        \\    }
        \\
        \\    if (10 < 0) {
        \\        unreachable;
        \\    } else if (5 < 0) {
        \\        unreachable;
        \\    } else {
        \\        const a = 20;
        \\    }
        \\
        \\    const is_world_broken = if (10 < 0) true else false;
        \\    const some_number = 1 + if (10 < 0) 2 else 3;
        \\
        \\    const a: ?u8 = 10;
        \\    const b: ?u8 = null;
        \\    if (a) |v| {
        \\        const some = v;
        \\    } else if (b) |*v| {
        \\        unreachable;
        \\    } else {
        \\        const some = 10;
        \\    }
        \\
        \\    const non_null_a = if (a) |v| v else 0;
        \\
        \\    const a_err: error!u8 = 0;
        \\    if (a_err) |v| {
        \\        const p = v;
        \\    } else |err| {
        \\        unreachable;
        \\    }
        \\}
        \\
    );
}

test "zig fmt: defer" {
    try testCanonical(
        \\test "defer" {
        \\    var i: usize = 0;
        \\    defer i = 1;
        \\    defer {
        \\        i += 2;
        \\        i *= i;
        \\    }
        \\
        \\    errdefer i += 3;
        \\    errdefer {
        \\        i += 2;
        \\        i /= i;
        \\    }
        \\}
        \\
    );
}

test "zig fmt: comptime" {
    try testCanonical(
        \\fn a() u8 {
        \\    return 5;
        \\}
        \\
        \\fn b(comptime i: u8) u8 {
        \\    return i;
        \\}
        \\
        \\const av = comptime a();
        \\const av2 = comptime blk: {
        \\    var res = a();
        \\    res *= b(2);
        \\    break :blk res;
        \\};
        \\
        \\comptime {
        \\    _ = a();
        \\}
        \\
        \\test "comptime" {
        \\    const av3 = comptime a();
        \\    const av4 = comptime blk: {
        \\        var res = a();
        \\        res *= a();
        \\        break :blk res;
        \\    };
        \\
        \\    comptime var i = 0;
        \\    comptime {
        \\        i = a();
        \\        i += b(i);
        \\    }
        \\}
        \\
    );
}

test "zig fmt: fn type" {
    try testCanonical(
        \\fn a(i: u8) u8 {
        \\    return i + 1;
        \\}
        \\
        \\const a: fn(u8) u8 = undefined;
        \\const b: extern fn(u8) u8 = undefined;
        \\const c: nakedcc fn(u8) u8 = undefined;
        \\const ap: fn(u8) u8 = a;
        \\
    );
}

test "zig fmt: inline asm" {
    try testCanonical(
        \\pub fn syscall1(number: usize, arg1: usize) usize {
        \\    return asm volatile ("syscall"
        \\        : [ret] "={rax}" (-> usize)
        \\        : [number] "{rax}" (number),
        \\          [arg1] "{rdi}" (arg1)
        \\        : "rcx", "r11");
        \\}
        \\
    );
}

test "zig fmt: coroutines" {
    try testCanonical(
        \\async fn simpleAsyncFn() void {
        \\    const a = async a.b();
        \\    x += 1;
        \\    suspend;
        \\    x += 1;
        \\    suspend |p| {}
        \\    const p = async simpleAsyncFn() catch unreachable;
        \\    await p;
        \\}
        \\
        \\test "coroutine suspend, resume, cancel" {
        \\    const p = try async<std.debug.global_allocator> testAsyncSeq();
        \\    resume p;
        \\    cancel p;
        \\}
        \\
    );
}

test "zig fmt: Block after if" {
    try testCanonical(
        \\test "Block after if" {
        \\    if (true) {
        \\        const a = 0;
        \\    }
        \\
        \\    {
        \\        const a = 0;
        \\    }
        \\}
        \\
    );
}

test "zig fmt: use" {
    try testCanonical(
        \\use @import("std");
        \\pub use @import("std");
        \\
    );
}

test "zig fmt: string identifier" {
    try testCanonical(
        \\const @"a b" = @"c d".@"e f";
        \\fn @"g h"() void {}
        \\
    );
}

test "zig fmt: error return" {
    try testCanonical(
        \\fn err() error {
        \\    call();
        \\    return error.InvalidArgs;
        \\}
        \\
    );
}

test "zig fmt: struct literals with fields on each line" {
    try testCanonical(
        \\var self = BufSet {
        \\    .hash_map = BufSetHashMap.init(a),
        \\};
        \\
    );
}<|MERGE_RESOLUTION|>--- conflicted
+++ resolved
@@ -3846,12 +3846,8 @@
                         while (i != 0) {
                             i -= 1;
                             const node = decls[i];
-<<<<<<< HEAD
+                            try stack.append(RenderState { .Text = "," });
                             try stack.append(RenderState { .Expression = node });
-=======
-                            try stack.append(RenderState { .Text = "," });
-                            try stack.append(RenderState { .Expression = &node.base});
->>>>>>> 0f652b4d
                             try stack.append(RenderState.PrintIndent);
                             try stack.append(RenderState {
                                 .Text = blk: {
