/*
 * Copyright (c) 2016 Andrew Kelley
 *
 * This file is part of zig, which is MIT licensed.
 * See http://opensource.org/licenses/MIT
 */

#ifndef ZIG_TARGET_HPP
#define ZIG_TARGET_HPP

#include "stage2.h"

struct Buf;

<<<<<<< HEAD
// Synchronize with target.cpp::os_list
enum Os {
    OsFreestanding,
    OsAnanas,
    OsCloudABI,
    OsDragonFly,
    OsFreeBSD,
    OsFuchsia,
    OsIOS,
    OsKFreeBSD,
    OsLinux,
    OsLv2,        // PS3
    OsMacOSX,
    OsNetBSD,
    OsOpenBSD,
    OsSolaris,
    OsWindows,
    OsHaiku,
    OsMinix,
    OsRTEMS,
    OsNaCl,       // Native Client
    OsCNK,        // BG/P Compute-Node Kernel
    OsAIX,
    OsCUDA,       // NVIDIA CUDA
    OsNVCL,       // NVIDIA OpenCL
    OsAMDHSA,     // AMD HSA Runtime
    OsPS4,
    OsELFIAMCU,
    OsTvOS,       // Apple tvOS
    OsWatchOS,    // Apple watchOS
    OsMesa3D,
    OsContiki,
    OsAMDPAL,
    OsHermitCore,
    OsHurd,
    OsWASI,
    OsEmscripten,
    OsUefi,
    OsOther,
};

// Synchronize with target.cpp::subarch_list_list
enum SubArchList {
    SubArchListNone,
    SubArchListArm32,
    SubArchListArm64,
    SubArchListKalimba,
    SubArchListMips,
    SubArchListPPC,
};

=======
>>>>>>> 416a547c
enum TargetSubsystem {
    TargetSubsystemConsole,
    TargetSubsystemWindows,
    TargetSubsystemPosix,
    TargetSubsystemNative,
    TargetSubsystemEfiApplication,
    TargetSubsystemEfiBootServiceDriver,
    TargetSubsystemEfiRom,
    TargetSubsystemEfiRuntimeDriver,

    // This means Zig should infer the subsystem.
    // It's last so that the indexes of other items can line up
    // with the enum in builtin.zig.
    TargetSubsystemAuto
};

enum CIntType {
    CIntTypeShort,
    CIntTypeUShort,
    CIntTypeInt,
    CIntTypeUInt,
    CIntTypeLong,
    CIntTypeULong,
    CIntTypeLongLong,
    CIntTypeULongLong,

    CIntTypeCount,
};

Error target_parse_triple(ZigTarget *target, const char *triple, const char *mcpu);
Error target_parse_arch(ZigLLVM_ArchType *arch, const char *arch_ptr, size_t arch_len);
Error target_parse_os(Os *os, const char *os_ptr, size_t os_len);
Error target_parse_abi(ZigLLVM_EnvironmentType *abi, const char *abi_ptr, size_t abi_len);

Error target_parse_glibc_version(ZigGLibCVersion *out, const char *text);
void target_init_default_glibc_version(ZigTarget *target);

size_t target_arch_count(void);
ZigLLVM_ArchType target_arch_enum(size_t index);
const char *target_arch_name(ZigLLVM_ArchType arch);

const char *arch_stack_pointer_register_name(ZigLLVM_ArchType arch);

size_t target_vendor_count(void);
ZigLLVM_VendorType target_vendor_enum(size_t index);

size_t target_os_count(void);
Os target_os_enum(size_t index);
const char *target_os_name(Os os_type);

size_t target_abi_count(void);
ZigLLVM_EnvironmentType target_abi_enum(size_t index);
const char *target_abi_name(ZigLLVM_EnvironmentType abi);
ZigLLVM_EnvironmentType target_default_abi(ZigLLVM_ArchType arch, Os os);


size_t target_oformat_count(void);
ZigLLVM_ObjectFormatType target_oformat_enum(size_t index);
const char *target_oformat_name(ZigLLVM_ObjectFormatType oformat);
ZigLLVM_ObjectFormatType target_object_format(const ZigTarget *target);

void get_native_target(ZigTarget *target);
void target_triple_llvm(Buf *triple, const ZigTarget *target);
void target_triple_zig(Buf *triple, const ZigTarget *target);

void init_all_targets(void);

void resolve_target_object_format(ZigTarget *target);

uint32_t target_c_type_size_in_bits(const ZigTarget *target, CIntType id);

const char *target_o_file_ext(const ZigTarget *target);
const char *target_asm_file_ext(const ZigTarget *target);
const char *target_llvm_ir_file_ext(const ZigTarget *target);
const char *target_exe_file_ext(const ZigTarget *target);
const char *target_lib_file_prefix(const ZigTarget *target);
const char *target_lib_file_ext(const ZigTarget *target, bool is_static,
        size_t version_major, size_t version_minor, size_t version_patch);

bool target_can_exec(const ZigTarget *host_target, const ZigTarget *guest_target);
ZigLLVM_OSType get_llvm_os_type(Os os_type);

bool target_is_arm(const ZigTarget *target);
bool target_is_mips(const ZigTarget *target);
bool target_allows_addr_zero(const ZigTarget *target);
bool target_has_valgrind_support(const ZigTarget *target);
bool target_os_is_darwin(Os os);
bool target_os_requires_libc(Os os);
bool target_can_build_libc(const ZigTarget *target);
const char *target_libc_generic_name(const ZigTarget *target);
bool target_is_libc_lib_name(const ZigTarget *target, const char *name);
bool target_supports_fpic(const ZigTarget *target);
bool target_supports_clang_march_native(const ZigTarget *target);
bool target_requires_pic(const ZigTarget *target, bool linking_libc);
bool target_requires_pie(const ZigTarget *target);
bool target_abi_is_gnu(ZigLLVM_EnvironmentType abi);
bool target_abi_is_musl(ZigLLVM_EnvironmentType abi);
bool target_is_glibc(const ZigTarget *target);
bool target_is_musl(const ZigTarget *target);
bool target_is_wasm(const ZigTarget *target);
bool target_is_riscv(const ZigTarget *target);
bool target_is_android(const ZigTarget *target);
bool target_is_single_threaded(const ZigTarget *target);
bool target_supports_stack_probing(const ZigTarget *target);
bool target_supports_sanitize_c(const ZigTarget *target);
bool target_has_debug_info(const ZigTarget *target);
const char *target_arch_musl_name(ZigLLVM_ArchType arch);
bool target_supports_libunwind(const ZigTarget *target);

uint32_t target_arch_pointer_bit_width(ZigLLVM_ArchType arch);
uint32_t target_arch_largest_atomic_bits(ZigLLVM_ArchType arch);

size_t target_libc_count(void);
void target_libc_enum(size_t index, ZigTarget *out_target);
bool target_libc_needs_crti_crtn(const ZigTarget *target);

unsigned target_fn_align(const ZigTarget *target);

#endif<|MERGE_RESOLUTION|>--- conflicted
+++ resolved
@@ -12,60 +12,6 @@
 
 struct Buf;
 
-<<<<<<< HEAD
-// Synchronize with target.cpp::os_list
-enum Os {
-    OsFreestanding,
-    OsAnanas,
-    OsCloudABI,
-    OsDragonFly,
-    OsFreeBSD,
-    OsFuchsia,
-    OsIOS,
-    OsKFreeBSD,
-    OsLinux,
-    OsLv2,        // PS3
-    OsMacOSX,
-    OsNetBSD,
-    OsOpenBSD,
-    OsSolaris,
-    OsWindows,
-    OsHaiku,
-    OsMinix,
-    OsRTEMS,
-    OsNaCl,       // Native Client
-    OsCNK,        // BG/P Compute-Node Kernel
-    OsAIX,
-    OsCUDA,       // NVIDIA CUDA
-    OsNVCL,       // NVIDIA OpenCL
-    OsAMDHSA,     // AMD HSA Runtime
-    OsPS4,
-    OsELFIAMCU,
-    OsTvOS,       // Apple tvOS
-    OsWatchOS,    // Apple watchOS
-    OsMesa3D,
-    OsContiki,
-    OsAMDPAL,
-    OsHermitCore,
-    OsHurd,
-    OsWASI,
-    OsEmscripten,
-    OsUefi,
-    OsOther,
-};
-
-// Synchronize with target.cpp::subarch_list_list
-enum SubArchList {
-    SubArchListNone,
-    SubArchListArm32,
-    SubArchListArm64,
-    SubArchListKalimba,
-    SubArchListMips,
-    SubArchListPPC,
-};
-
-=======
->>>>>>> 416a547c
 enum TargetSubsystem {
     TargetSubsystemConsole,
     TargetSubsystemWindows,
