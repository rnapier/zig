--- conflicted
+++ resolved
@@ -195,19 +195,11 @@
         .FnProto => {
             const fn_proto = @fieldParentPtr(ast.Node.FnProto, "base", decl);
 
-<<<<<<< HEAD
-            try renderDocComments(tree, stream, fn_proto, fn_proto.getTrailer("doc_comments"));
-
-            if (fn_proto.getTrailer("body_node")) |body_node| {
+            try renderDocComments(tree, stream, fn_proto, fn_proto.getDocComments());
+
+            if (fn_proto.getBodyNode()) |body_node| {
                 try renderExpression(allocator, stream, tree, decl, .Space);
                 try renderExpression(allocator, stream, tree, body_node, space);
-=======
-            try renderDocComments(tree, stream, fn_proto, fn_proto.getDocComments(), indent, start_col);
-
-            if (fn_proto.getBodyNode()) |body_node| {
-                try renderExpression(allocator, stream, tree, indent, start_col, decl, .Space);
-                try renderExpression(allocator, stream, tree, indent, start_col, body_node, space);
->>>>>>> 26140678
             } else {
                 try renderExpression(allocator, stream, tree, decl, .None);
                 try renderToken(tree, stream, tree.nextToken(decl.lastToken()), space);
@@ -228,13 +220,8 @@
         .VarDecl => {
             const var_decl = @fieldParentPtr(ast.Node.VarDecl, "base", decl);
 
-<<<<<<< HEAD
-            try renderDocComments(tree, stream, var_decl, var_decl.getTrailer("doc_comments"));
+            try renderDocComments(tree, stream, var_decl, var_decl.getDocComments());
             try renderVarDecl(allocator, stream, tree, var_decl);
-=======
-            try renderDocComments(tree, stream, var_decl, var_decl.getDocComments(), indent, start_col);
-            try renderVarDecl(allocator, stream, tree, indent, start_col, var_decl);
->>>>>>> 26140678
         },
 
         .TestDecl => {
@@ -1436,15 +1423,11 @@
         .BuiltinCall => {
             const builtin_call = @fieldParentPtr(ast.Node.BuiltinCall, "base", base);
 
-<<<<<<< HEAD
-            try renderToken(tree, stream, builtin_call.builtin_token, Space.None); // @name
-=======
             // TODO remove after 0.7.0 release
             if (mem.eql(u8, tree.tokenSlice(builtin_call.builtin_token), "@OpaqueType"))
                 return stream.writeAll("@Type(.Opaque)");
 
-            try renderToken(tree, stream, builtin_call.builtin_token, indent, start_col, Space.None); // @name
->>>>>>> 26140678
+            try renderToken(tree, stream, builtin_call.builtin_token, Space.None); // @name
 
             const src_params_trailing_comma = blk: {
                 if (builtin_call.params_len < 2) break :blk false;
@@ -1492,33 +1475,18 @@
                 try renderToken(tree, stream, visib_token_index, Space.Space); // pub
             }
 
-<<<<<<< HEAD
-            if (fn_proto.getTrailer("extern_export_inline_token")) |extern_export_inline_token| {
-                if (fn_proto.getTrailer("is_extern_prototype") == null)
+            if (fn_proto.getExternExportInlineToken()) |extern_export_inline_token| {
+                if (fn_proto.getIsExternPrototype() == null)
                     try renderToken(tree, stream, extern_export_inline_token, Space.Space); // extern/export/inline
             }
 
-            if (fn_proto.getTrailer("lib_name")) |lib_name| {
+            if (fn_proto.getLibName()) |lib_name| {
                 try renderExpression(allocator, stream, tree, lib_name, Space.Space);
             }
 
-            const lparen = if (fn_proto.getTrailer("name_token")) |name_token| blk: {
+            const lparen = if (fn_proto.getNameToken()) |name_token| blk: {
                 try renderToken(tree, stream, fn_proto.fn_token, Space.Space); // fn
                 try renderToken(tree, stream, name_token, Space.None); // name
-=======
-            if (fn_proto.getExternExportInlineToken()) |extern_export_inline_token| {
-                if (fn_proto.getIsExternPrototype() == null)
-                    try renderToken(tree, stream, extern_export_inline_token, indent, start_col, Space.Space); // extern/export/inline
-            }
-
-            if (fn_proto.getLibName()) |lib_name| {
-                try renderExpression(allocator, stream, tree, indent, start_col, lib_name, Space.Space);
-            }
-
-            const lparen = if (fn_proto.getNameToken()) |name_token| blk: {
-                try renderToken(tree, stream, fn_proto.fn_token, indent, start_col, Space.Space); // fn
-                try renderToken(tree, stream, name_token, indent, start_col, Space.None); // name
->>>>>>> 26140678
                 break :blk tree.nextToken(name_token);
             } else blk: {
                 try renderToken(tree, stream, fn_proto.fn_token, Space.Space); // fn
@@ -1559,13 +1527,8 @@
                         try renderToken(tree, stream, comma, Space.Space); // ,
                     }
                 }
-<<<<<<< HEAD
-                if (fn_proto.getTrailer("var_args_token")) |var_args_token| {
+                if (fn_proto.getVarArgsToken()) |var_args_token| {
                     try renderToken(tree, stream, var_args_token, Space.None);
-=======
-                if (fn_proto.getVarArgsToken()) |var_args_token| {
-                    try renderToken(tree, stream, var_args_token, indent, start_col, Space.None);
->>>>>>> 26140678
                 }
             } else {
                 // one param per line
@@ -1576,14 +1539,8 @@
                 for (fn_proto.params()) |param_decl| {
                     try renderParamDecl(allocator, stream, tree, param_decl, Space.Comma);
                 }
-<<<<<<< HEAD
-                if (fn_proto.getTrailer("var_args_token")) |var_args_token| {
+                if (fn_proto.getVarArgsToken()) |var_args_token| {
                     try renderToken(tree, stream, var_args_token, Space.Comma);
-=======
-                if (fn_proto.getVarArgsToken()) |var_args_token| {
-                    try stream.writeByteNTimes(' ', new_indent);
-                    try renderToken(tree, stream, var_args_token, new_indent, start_col, Space.Comma);
->>>>>>> 26140678
                 }
             }
 
@@ -1616,25 +1573,14 @@
                 const callconv_lparen = tree.prevToken(callconv_expr.firstToken());
                 const callconv_kw = tree.prevToken(callconv_lparen);
 
-<<<<<<< HEAD
                 try renderToken(tree, stream, callconv_kw, Space.None); // callconv
                 try renderToken(tree, stream, callconv_lparen, Space.None); // (
                 try renderExpression(allocator, stream, tree, callconv_expr, Space.None);
                 try renderToken(tree, stream, callconv_rparen, Space.Space); // )
-            } else if (fn_proto.getTrailer("is_extern_prototype") != null) {
+            } else if (fn_proto.getIsExternPrototype() != null) {
                 try stream.writer().writeAll("callconv(.C) ");
-            } else if (fn_proto.getTrailer("is_async") != null) {
+            } else if (fn_proto.getIsAsync() != null) {
                 try stream.writer().writeAll("callconv(.Async) ");
-=======
-                try renderToken(tree, stream, callconv_kw, indent, start_col, Space.None); // callconv
-                try renderToken(tree, stream, callconv_lparen, indent, start_col, Space.None); // (
-                try renderExpression(allocator, stream, tree, indent, start_col, callconv_expr, Space.None);
-                try renderToken(tree, stream, callconv_rparen, indent, start_col, Space.Space); // )
-            } else if (fn_proto.getIsExternPrototype() != null) {
-                try stream.writeAll("callconv(.C) ");
-            } else if (fn_proto.getIsAsync() != null) {
-                try stream.writeAll("callconv(.Async) ");
->>>>>>> 26140678
             }
 
             switch (fn_proto.return_type) {
@@ -2207,47 +2153,25 @@
     stream: anytype,
     tree: *ast.Tree,
     var_decl: *ast.Node.VarDecl,
-<<<<<<< HEAD
 ) (@TypeOf(stream.*).Error || Error)!void {
-    if (var_decl.getTrailer("visib_token")) |visib_token| {
+    if (var_decl.getVisibToken()) |visib_token| {
         try renderToken(tree, stream, visib_token, Space.Space); // pub
     }
 
-    if (var_decl.getTrailer("extern_export_token")) |extern_export_token| {
+    if (var_decl.getExternExportToken()) |extern_export_token| {
         try renderToken(tree, stream, extern_export_token, Space.Space); // extern
 
-        if (var_decl.getTrailer("lib_name")) |lib_name| {
+        if (var_decl.getLibName()) |lib_name| {
             try renderExpression(allocator, stream, tree, lib_name, Space.Space); // "lib"
         }
     }
 
-    if (var_decl.getTrailer("comptime_token")) |comptime_token| {
+    if (var_decl.getComptimeToken()) |comptime_token| {
         try renderToken(tree, stream, comptime_token, Space.Space); // comptime
     }
 
-    if (var_decl.getTrailer("thread_local_token")) |thread_local_token| {
+    if (var_decl.getThreadLocalToken()) |thread_local_token| {
         try renderToken(tree, stream, thread_local_token, Space.Space); // threadlocal
-=======
-) (@TypeOf(stream).Error || Error)!void {
-    if (var_decl.getVisibToken()) |visib_token| {
-        try renderToken(tree, stream, visib_token, indent, start_col, Space.Space); // pub
-    }
-
-    if (var_decl.getExternExportToken()) |extern_export_token| {
-        try renderToken(tree, stream, extern_export_token, indent, start_col, Space.Space); // extern
-
-        if (var_decl.getLibName()) |lib_name| {
-            try renderExpression(allocator, stream, tree, indent, start_col, lib_name, Space.Space); // "lib"
-        }
-    }
-
-    if (var_decl.getComptimeToken()) |comptime_token| {
-        try renderToken(tree, stream, comptime_token, indent, start_col, Space.Space); // comptime
-    }
-
-    if (var_decl.getThreadLocalToken()) |thread_local_token| {
-        try renderToken(tree, stream, thread_local_token, indent, start_col, Space.Space); // threadlocal
->>>>>>> 26140678
     }
     try renderToken(tree, stream, var_decl.mut_token, Space.Space); // var
 
@@ -2260,71 +2184,41 @@
         Space.None;
     try renderToken(tree, stream, var_decl.name_token, name_space);
 
-<<<<<<< HEAD
     if (var_decl.getTrailer("type_node")) |type_node| {
         try renderToken(tree, stream, tree.nextToken(var_decl.name_token), Space.Space);
         const s = if (var_decl.getTrailer("align_node") != null or
             var_decl.getTrailer("section_node") != null or
             var_decl.getTrailer("init_node") != null) Space.Space else Space.None;
         try renderExpression(allocator, stream, tree, type_node, s);
-=======
-    if (var_decl.getTypeNode()) |type_node| {
-        try renderToken(tree, stream, tree.nextToken(var_decl.name_token), indent, start_col, Space.Space);
-        const s = if (var_decl.getAlignNode() != null or
-            var_decl.getSectionNode() != null or
-            var_decl.getInitNode() != null) Space.Space else Space.None;
-        try renderExpression(allocator, stream, tree, indent, start_col, type_node, s);
->>>>>>> 26140678
     }
 
     if (var_decl.getAlignNode()) |align_node| {
         const lparen = tree.prevToken(align_node.firstToken());
         const align_kw = tree.prevToken(lparen);
         const rparen = tree.nextToken(align_node.lastToken());
-<<<<<<< HEAD
         try renderToken(tree, stream, align_kw, Space.None); // align
         try renderToken(tree, stream, lparen, Space.None); // (
         try renderExpression(allocator, stream, tree, align_node, Space.None);
-        const s = if (var_decl.getTrailer("section_node") != null or var_decl.getTrailer("init_node") != null) Space.Space else Space.None;
+        const s = if (var_decl.getSectionNode() != null or var_decl.getInitNode() != null) Space.Space else Space.None;
         try renderToken(tree, stream, rparen, s); // )
-=======
-        try renderToken(tree, stream, align_kw, indent, start_col, Space.None); // align
-        try renderToken(tree, stream, lparen, indent, start_col, Space.None); // (
-        try renderExpression(allocator, stream, tree, indent, start_col, align_node, Space.None);
-        const s = if (var_decl.getSectionNode() != null or var_decl.getInitNode() != null) Space.Space else Space.None;
-        try renderToken(tree, stream, rparen, indent, start_col, s); // )
->>>>>>> 26140678
     }
 
     if (var_decl.getSectionNode()) |section_node| {
         const lparen = tree.prevToken(section_node.firstToken());
         const section_kw = tree.prevToken(lparen);
         const rparen = tree.nextToken(section_node.lastToken());
-<<<<<<< HEAD
         try renderToken(tree, stream, section_kw, Space.None); // linksection
         try renderToken(tree, stream, lparen, Space.None); // (
         try renderExpression(allocator, stream, tree, section_node, Space.None);
-        const s = if (var_decl.getTrailer("init_node") != null) Space.Space else Space.None;
+        const s = if (var_decl.getInitNode() != null) Space.Space else Space.None;
         try renderToken(tree, stream, rparen, s); // )
-=======
-        try renderToken(tree, stream, section_kw, indent, start_col, Space.None); // linksection
-        try renderToken(tree, stream, lparen, indent, start_col, Space.None); // (
-        try renderExpression(allocator, stream, tree, indent, start_col, section_node, Space.None);
-        const s = if (var_decl.getInitNode() != null) Space.Space else Space.None;
-        try renderToken(tree, stream, rparen, indent, start_col, s); // )
->>>>>>> 26140678
     }
 
     if (var_decl.getInitNode()) |init_node| {
         const s = if (init_node.tag == .MultilineStringLiteral) Space.None else Space.Space;
-<<<<<<< HEAD
-        try renderToken(tree, stream, var_decl.getTrailer("eq_token").?, s); // =
+        try renderToken(tree, stream, var_decl.getEqToken().?, s); // =
         stream.pushIndentOneShot();
         try renderExpression(allocator, stream, tree, init_node, Space.None);
-=======
-        try renderToken(tree, stream, var_decl.getEqToken().?, indent, start_col, s); // =
-        try renderExpression(allocator, stream, tree, indent, start_col, init_node, Space.None);
->>>>>>> 26140678
     }
 
     try renderToken(tree, stream, var_decl.semicolon_token, Space.Newline);
